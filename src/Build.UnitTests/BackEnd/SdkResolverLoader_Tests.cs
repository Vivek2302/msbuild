﻿using System;
using System.Collections.Generic;
using Shouldly;
using System.IO;
using System.Linq;
using System.Reflection;
using Microsoft.Build.BackEnd.Logging;
using Microsoft.Build.BackEnd.SdkResolution;
using Microsoft.Build.Construction;
using Microsoft.Build.Exceptions;
using Microsoft.Build.Framework;
using Microsoft.Build.Shared;
using Microsoft.Build.UnitTests;
using Xunit;
using Exception = System.Exception;
using SdkResolverBase = Microsoft.Build.Framework.SdkResolver;
using SdkResolverContextBase = Microsoft.Build.Framework.SdkResolverContext;
using SdkResultBase = Microsoft.Build.Framework.SdkResult;
using SdkResultFactoryBase = Microsoft.Build.Framework.SdkResultFactory;

namespace Microsoft.Build.Engine.UnitTests.BackEnd
{
    public class SdkResolverLoader_Tests
    {
        private readonly MockLogger _logger;
        private readonly LoggingContext _loggingContext;

        public SdkResolverLoader_Tests()
        {
            _logger = new MockLogger();
            ILoggingService loggingService = LoggingService.CreateLoggingService(LoggerMode.Synchronous, 1);
            loggingService.RegisterLogger(_logger);

            _loggingContext = new MockLoggingContext(
                loggingService,
                new BuildEventContext(0, 0, BuildEventContext.InvalidProjectContextId, 0, 0));
        }

        [Fact]
        public void AssertDefaultLoaderReturnsDefaultResolvers()
        {
            var loader = new SdkResolverLoader();

            var resolvers = loader.LoadResolvers(_loggingContext, new MockElementLocation("file"));

<<<<<<< HEAD
            resolvers.Select(i => i.GetType().FullName).ShouldBe(new [] { "NuGet.MSBuildSdkResolver.NuGetSdkResolver", typeof(DefaultSdkResolver).FullName });
=======
            resolvers.Select(i => i.GetType()).ShouldBe(new [] { typeof(DefaultSdkResolver) });

            _logger.ErrorCount.ShouldBe(0);
            _logger.WarningCount.ShouldBe(0);
>>>>>>> 97d694f3
        }

        [Fact]
        public void VerifySdkResolverLoaderFileDiscoveryPattern()
        {
            var root = FileUtilities.GetTemporaryDirectory();
            try
            {
                // Valid pattern is root\(Name)\(Name).dll. No other files should be considered.
                var d1 = Directory.CreateDirectory(Path.Combine(root, "Resolver1"));
                var d2 = Directory.CreateDirectory(Path.Combine(root, "NoResolver"));

                // Valid.
                var f1 = Path.Combine(d1.FullName, "Resolver1.dll");

                // Invalid, won't be considered.
                var f2 = Path.Combine(d1.FullName, "Dependency.dll");
                var f3 = Path.Combine(d2.FullName, "InvalidName.dll");
                var f4 = Path.Combine(d2.FullName, "NoResolver.txt");

                File.WriteAllText(f1, string.Empty);
                File.WriteAllText(f2, string.Empty);
                File.WriteAllText(f3, string.Empty);
                File.WriteAllText(f4, string.Empty);

                var strategy = new SdkResolverLoader();
                var files = strategy.FindPotentialSdkResolvers(root);

                files.Count.ShouldBe(1);
                files[0].ShouldBe(f1);
            }
            finally
            {
                FileUtilities.DeleteDirectoryNoThrow(root, true);
            }
        }

        /// <summary>
        /// Verifies that if an SDK resolver throws while creating an instance that a warning is logged.
        /// </summary>
        [Fact]
        public void VerifyThrowsWhenResolverFailsToLoad()
        {
            SdkResolverLoader sdkResolverLoader = new MockSdkResolverLoader
            {
                LoadResolverAssemblyFunc = (resolverPath, loggingContext, location) => typeof(SdkResolverLoader_Tests).GetTypeInfo().Assembly,
                FindPotentialSdkResolversFunc = rootFolder => new List<string>
                {
                    "myresolver.dll"
                },
                GetResolverTypesFunc = assembly => new[] { typeof(MockSdkResolverThatDoesNotLoad) }
            };

            InvalidProjectFileException exception = Should.Throw<InvalidProjectFileException>(() =>
            {
                sdkResolverLoader.LoadResolvers(_loggingContext, ElementLocation.EmptyLocation);
            });

            exception.Message.ShouldBe($"The SDK resolver type \"{nameof(MockSdkResolverThatDoesNotLoad)}\" failed to load. A8BB8B3131D3475D881ACD3AF8D75BD6");

            Exception innerException = exception.InnerException.ShouldBeOfType<Exception>();

            innerException.Message.ShouldBe(MockSdkResolverThatDoesNotLoad.ExpectedMessage);

            _logger.WarningCount.ShouldBe(0);
            _logger.ErrorCount.ShouldBe(0);
        }

        /// <summary>
        /// Verifies that when we attempt to create an instance of a resolver with no public constructor that a warning
        /// is logged with the appropriate message.
        /// </summary>
        [Fact]
        public void VerifyThrowsWhenResolverHasNoPublicConstructor()
        {
            SdkResolverLoader sdkResolverLoader = new MockSdkResolverLoader
            {
                LoadResolverAssemblyFunc = (resolverPath, loggingContext, location) => typeof(SdkResolverLoader_Tests).GetTypeInfo().Assembly,
                FindPotentialSdkResolversFunc = rootFolder => new List<string>
                {
                    "myresolver.dll"
                },
                GetResolverTypesFunc = assembly => new[] { typeof(MockSdkResolverNoPublicConstructor) }
            };

            InvalidProjectFileException exception = Should.Throw<InvalidProjectFileException>(() =>
            {
                sdkResolverLoader.LoadResolvers(_loggingContext, ElementLocation.EmptyLocation);
            });

            exception.Message.ShouldBe($"The SDK resolver type \"{nameof(MockSdkResolverNoPublicConstructor)}\" failed to load. No parameterless constructor defined for this object.");

            exception.InnerException.ShouldBeOfType<MissingMethodException>();

            _logger.WarningCount.ShouldBe(0);
            _logger.ErrorCount.ShouldBe(0);
        }

        /// <summary>
        /// Verifies that when a resolver assembly cannot be loaded, that a warning is logged and other resolvers are still loaded.
        /// </summary>
        [Fact]
        public void VerifyWarningLoggedWhenResolverAssemblyCannotBeLoaded()
        {
            const string assemblyPath = @"C:\foo\bar\myresolver.dll";
            const string expectedMessage = "91BF077D4E9646819DE7AB2CBA2637B6";

            SdkResolverLoader sdkResolverLoader = new MockSdkResolverLoader
            {
                LoadResolverAssemblyFunc = (resolverPath, loggingContext, location) =>
                {
                    throw new Exception(expectedMessage);
                },
                FindPotentialSdkResolversFunc = rootFolder => new List<string>
                {
                    assemblyPath,
                }
            };

            InvalidProjectFileException exception = Should.Throw<InvalidProjectFileException>(() =>
            {
                sdkResolverLoader.LoadResolvers(_loggingContext, ElementLocation.EmptyLocation);
            });

            exception.Message.ShouldBe($"The SDK resolver assembly \"{assemblyPath}\" could not be loaded. {expectedMessage}");

            Exception innerException = exception.InnerException.ShouldBeOfType<Exception>();

            innerException.Message.ShouldBe(expectedMessage);

            _logger.WarningCount.ShouldBe(0);
            _logger.ErrorCount.ShouldBe(0);
        }

        private class MockSdkResolverThatDoesNotLoad : SdkResolverBase
        {
            public const string ExpectedMessage = "A8BB8B3131D3475D881ACD3AF8D75BD6";

            public MockSdkResolverThatDoesNotLoad()
            {
                throw new Exception(ExpectedMessage);
            }

            public override string Name => nameof(MockSdkResolverThatDoesNotLoad);

            public override int Priority => 0;

            public override SdkResultBase Resolve(SdkReference sdkReference, SdkResolverContextBase resolverContext, SdkResultFactoryBase factory)
            {
                throw new NotImplementedException();
            }
        }

        private class MockSdkResolverNoPublicConstructor : SdkResolverBase
        {
            private MockSdkResolverNoPublicConstructor()
            {
            }

            public override string Name => nameof(MockSdkResolverNoPublicConstructor);

            public override int Priority => 0;

            public override SdkResultBase Resolve(SdkReference sdkReference, SdkResolverContextBase resolverContext, SdkResultFactoryBase factory)
            {
                throw new NotImplementedException();
            }
        }

        private class MockSdkResolverLoader : SdkResolverLoader
        {
            public Func<string, LoggingContext, ElementLocation, Assembly> LoadResolverAssemblyFunc { get; set; }

            public Func<string, IList<string>> FindPotentialSdkResolversFunc { get; set; }

            public Func<Assembly, IEnumerable<Type>> GetResolverTypesFunc { get; set; }

            protected override Assembly LoadResolverAssembly(string resolverPath, LoggingContext loggingContext, ElementLocation location)
            {
                if (LoadResolverAssemblyFunc != null)
                {
                    return LoadResolverAssemblyFunc(resolverPath, loggingContext, location);
                }

                return base.LoadResolverAssembly(resolverPath, loggingContext, location);
            }

            protected override IEnumerable<Type> GetResolverTypes(Assembly assembly)
            {
                if (GetResolverTypesFunc != null)
                {
                    return GetResolverTypesFunc(assembly);
                }

                return base.GetResolverTypes(assembly);
            }

            internal override IList<string> FindPotentialSdkResolvers(string rootFolder)
            {
                if (FindPotentialSdkResolversFunc != null)
                {
                    return FindPotentialSdkResolversFunc(rootFolder);
                }

                return base.FindPotentialSdkResolvers(rootFolder);
            }
        }
    }
}<|MERGE_RESOLUTION|>--- conflicted
+++ resolved
@@ -43,14 +43,10 @@
 
             var resolvers = loader.LoadResolvers(_loggingContext, new MockElementLocation("file"));
 
-<<<<<<< HEAD
-            resolvers.Select(i => i.GetType().FullName).ShouldBe(new [] { "NuGet.MSBuildSdkResolver.NuGetSdkResolver", typeof(DefaultSdkResolver).FullName });
-=======
             resolvers.Select(i => i.GetType()).ShouldBe(new [] { typeof(DefaultSdkResolver) });
 
             _logger.ErrorCount.ShouldBe(0);
             _logger.WarningCount.ShouldBe(0);
->>>>>>> 97d694f3
         }
 
         [Fact]
