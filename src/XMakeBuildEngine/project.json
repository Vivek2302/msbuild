﻿{
  "dependencies": {
<<<<<<< HEAD
    "System.Collections.Immutable": "1.2.0"
=======
    "Microsoft.Tpl.Dataflow": "4.5.24",
    "System.Collections.Immutable": "1.2.0",
    "Microsoft.VisualStudio.Setup.Configuration.Interop":  "1.2.304-preview5"
>>>>>>> 68b96728
  },
  "frameworks": {
    "net46": {},
    "netstandard1.5": {
      "dependencies": {
        "NETStandard.Library": "1.6.0",
        "System.Collections.NonGeneric": "4.0.1",
        "System.Diagnostics.Contracts": "4.0.1",
        "System.Diagnostics.FileVersionInfo": "4.0.0",
        "System.Diagnostics.Process": "4.1.0",
        "System.Diagnostics.TraceSource": "4.0.0",
        "System.IO.FileSystem": "4.0.1",
        "System.IO.Pipes": "4.0.0",
        "System.Linq.Parallel": "4.0.1",
        "System.Reflection.Metadata": "1.3.0",
        "System.Reflection.TypeExtensions": "4.1.0",
        "System.Runtime": "4.1.0",
        "System.Runtime.Loader": "4.0.0",
        "System.Runtime.Serialization.Primitives": "4.1.1",
        "System.Threading.Tasks.Dataflow": "4.6.0",
        "system.Threading.Thread": "4.0.0",
        "System.Threading.ThreadPool": "4.0.10",
        "System.Xml.XmlDocument": "4.0.1",
        "System.Xml.XPath.XmlDocument": "4.0.1"
      }
    }
  }
}<|MERGE_RESOLUTION|>--- conflicted
+++ resolved
@@ -1,15 +1,13 @@
 ﻿{
   "dependencies": {
-<<<<<<< HEAD
     "System.Collections.Immutable": "1.2.0"
-=======
-    "Microsoft.Tpl.Dataflow": "4.5.24",
-    "System.Collections.Immutable": "1.2.0",
-    "Microsoft.VisualStudio.Setup.Configuration.Interop":  "1.2.304-preview5"
->>>>>>> 68b96728
   },
   "frameworks": {
-    "net46": {},
+    "net46": {
+      "dependencies": {
+        "Microsoft.VisualStudio.Setup.Configuration.Interop":  "1.2.304-preview5"
+      }
+    },
     "netstandard1.5": {
       "dependencies": {
         "NETStandard.Library": "1.6.0",
