--- conflicted
+++ resolved
@@ -1,4 +1,4 @@
-﻿// Copyright (c) Microsoft. All rights reserved.
+// Copyright (c) Microsoft. All rights reserved.
 // Licensed under the MIT license. See LICENSE file in the project root for full license information.
 //-----------------------------------------------------------------------
 // </copyright>
@@ -6,10 +6,6 @@
 //-----------------------------------------------------------------------
 
 using System;
-<<<<<<< HEAD
-using NUnit.Framework;
-=======
->>>>>>> 3f8a403e
 using Microsoft.Build.Framework;
 using Microsoft.Build.BackEnd;
 using Microsoft.Build.BackEnd.Logging;
@@ -21,20 +17,12 @@
     /// <summary>
     /// Test the central forwarding logger by initializing a new one and sending events through it.
     /// </summary>
-<<<<<<< HEAD
-    [TestFixture]
-=======
->>>>>>> 3f8a403e
     public class BuildEventArgTransportSink_Tests
     {
         /// <summary>
         /// Verify the properties on BuildEventArgTransportSink properly work
         /// </summary>
-<<<<<<< HEAD
-        [Test]
-=======
         [Fact]
->>>>>>> 3f8a403e
         public void PropertyTests()
         {
             BuildEventArgTransportSink sink = new BuildEventArgTransportSink(PacketProcessor);
@@ -48,12 +36,7 @@
         /// <summary>
         /// Make sure we throw an exception if the transport delegate is null
         /// </summary>
-<<<<<<< HEAD
-        [Test]
-        [ExpectedException(typeof(InternalErrorException))]
-=======
         [Fact]
->>>>>>> 3f8a403e
         public void TestConstructorNullSendDataDelegate()
         {
             Assert.Throws<InternalErrorException>(() =>
@@ -65,12 +48,7 @@
         /// <summary>
         /// Verify consume throws the correct exception when a null build event is passed in
         /// </summary>
-<<<<<<< HEAD
-        [Test]
-        [ExpectedException(typeof(InternalErrorException))]
-=======
         [Fact]
->>>>>>> 3f8a403e
         public void TestConsumeNullBuildEvent()
         {
             Assert.Throws<InternalErrorException>(() =>
@@ -84,11 +62,7 @@
         /// Verify consume properly packages up the message event into a packet and send it to the 
         /// transport delegate
         /// </summary>
-<<<<<<< HEAD
-        [Test]
-=======
         [Fact]
->>>>>>> 3f8a403e
         public void TestConsumeMessageBuildEvent()
         {
             bool wentInHandler = false;
@@ -110,11 +84,7 @@
         /// <summary>
         /// Verify consume ignores BuildStarted events
         /// </summary>
-<<<<<<< HEAD
-        [Test]
-=======
         [Fact]
->>>>>>> 3f8a403e
         public void TestConsumeBuildStartedEvent()
         {
             bool wentInHandler = false;
@@ -134,11 +104,7 @@
         /// <summary>
         /// Verify consume ignores BuildFinished events
         /// </summary>
-<<<<<<< HEAD
-        [Test]
-=======
         [Fact]
->>>>>>> 3f8a403e
         public void TestConsumeBuildFinishedEvent()
         {
             bool wentInHandler = false;
@@ -158,11 +124,7 @@
         /// <summary>
         /// Make sure shutdown will correctly null out the send data delegate
         /// </summary>
-<<<<<<< HEAD
-        [Test]
-=======
         [Fact]
->>>>>>> 3f8a403e
         public void TestShutDown()
         {
             SendDataDelegate transportDelegate = PacketProcessor;
