// Copyright (c) Microsoft. All rights reserved.
// Licensed under the MIT license. See LICENSE file in the project root for full license information.

#if FEATURE_SYSTEM_CONFIGURATION

using System.Configuration;
using Microsoft.Win32;
using Microsoft.Build.Collections;
using Microsoft.Build.Evaluation;
using Microsoft.Build.Execution;
using Microsoft.Build.Shared;

using ToolsetConfigurationSection = Microsoft.Build.Evaluation.ToolsetConfigurationSection;
using Xunit;
using System;
using System.Collections.Generic;

namespace Microsoft.Build.UnitTests.Definition
{
    /// <summary>
    /// Unit tests for ToolsetConfigurationReader class
    /// </summary>
    public class ToolsetConfigurationReaderTests : IDisposable
    {
        private static string s_msbuildToolsets = "msbuildToolsets";

        public void Dispose()
        {
            ToolsetConfigurationReaderTestHelper.CleanUp();
        }

        #region "msbuildToolsets element tests"

        /// <summary>
        ///  msbuildToolsets element is empty
        /// </summary>
        [Fact]
        public void MSBuildToolsetsTest_EmptyElement()
        {
            ToolsetConfigurationReaderTestHelper.WriteConfigFile(ObjectModelHelpers.CleanupFileContents(@"
                 <configuration>
                   <configSections>
                     <section name=""msbuildToolsets"" type=""Microsoft.Build.Evaluation.ToolsetConfigurationSection, Microsoft.Build"" />
                   </configSections>
                   <msbuildToolsets />
                 </configuration>"));

            Configuration config = ToolsetConfigurationReaderTestHelper.ReadApplicationConfigurationTest();
            ToolsetConfigurationSection msbuildToolsetSection = config.GetSection(s_msbuildToolsets) as ToolsetConfigurationSection;

            Assert.Equal(msbuildToolsetSection.MSBuildOverrideTasksPath, null);
            Assert.NotNull(msbuildToolsetSection);
            Assert.Equal(null, msbuildToolsetSection.Default);
            Assert.NotNull(msbuildToolsetSection.Toolsets);
            Assert.Equal(0, msbuildToolsetSection.Toolsets.Count);
        }

        /// <summary>
        ///  tests if ToolsetConfigurationReaderTests is successfully initialized from the config file
        /// </summary>
        [Fact]
        public void MSBuildToolsetsTest_Basic()
        {
            ToolsetConfigurationReaderTestHelper.WriteConfigFile(ObjectModelHelpers.CleanupFileContents(@"
                 <configuration>
                   <configSections>
                     <section name=""msbuildToolsets"" type=""Microsoft.Build.Evaluation.ToolsetConfigurationSection, Microsoft.Build"" />
                   </configSections>
                   <msbuildToolsets default=""2.0"">
                     <toolset toolsVersion=""2.0"">
                       <property name=""MSBuildBinPath"" value=""D:\windows\Microsoft.NET\Framework\v2.0.x86ret\""/>
                     </toolset>
                   </msbuildToolsets>
                 </configuration>"));

            Configuration config = ToolsetConfigurationReaderTestHelper.ReadApplicationConfigurationTest();
            ConfigurationSection section = config.GetSection(s_msbuildToolsets);
            ToolsetConfigurationSection msbuildToolsetSection = section as ToolsetConfigurationSection;

            Assert.Equal(msbuildToolsetSection.MSBuildOverrideTasksPath, null);
            Assert.Equal(msbuildToolsetSection.Default, "2.0");
            Assert.Equal(1, msbuildToolsetSection.Toolsets.Count);

            Assert.Equal(msbuildToolsetSection.Toolsets.GetElement(0).toolsVersion, "2.0");
            Assert.Equal(msbuildToolsetSection.Toolsets.GetElement("2.0").PropertyElements.Count, 1);
            Assert.Equal(msbuildToolsetSection.Toolsets.GetElement("2.0").PropertyElements.GetElement("MSBuildBinPath").Value,
                                   @"D:\windows\Microsoft.NET\Framework\v2.0.x86ret\");

            Assert.Equal(msbuildToolsetSection.Toolsets.GetElement(0).AllProjectImportSearchPaths.Count, 0);
        }

        /// <summary>
        ///  Tests if ToolsetConfigurationReaderTests is successfully initialized from the config file when msbuildOVerrideTasksPath is set.
        ///  Also verify the msbuildOverrideTasksPath is properly read in.
        /// </summary>
        [Fact]
        public void MSBuildToolsetsTest_Basic2()
        {
            ToolsetConfigurationReaderTestHelper.WriteConfigFile(ObjectModelHelpers.CleanupFileContents(@"
                 <configuration>
                   <configSections>
                     <section name=""msbuildToolsets"" type=""Microsoft.Build.Evaluation.ToolsetConfigurationSection, Microsoft.Build"" />
                   </configSections>
                   <msbuildToolsets default=""2.0"" msbuildOverrideTasksPath=""c:\foo"">
                     <toolset toolsVersion=""2.0"">
                       <property name=""MSBuildBinPath"" value=""D:\windows\Microsoft.NET\Framework\v2.0.x86ret\""/>
                     </toolset>
                   </msbuildToolsets>
                 </configuration>"));

            Configuration config = ToolsetConfigurationReaderTestHelper.ReadApplicationConfigurationTest();
            ConfigurationSection section = config.GetSection(s_msbuildToolsets);
            ToolsetConfigurationSection msbuildToolsetSection = section as ToolsetConfigurationSection;

            Assert.Equal(msbuildToolsetSection.MSBuildOverrideTasksPath, "c:\\foo");
        }

        /// <summary>
        ///  Tests if ToolsetConfigurationReaderTests is successfully initialized from the config file and that msbuildOVerrideTasksPath 
        ///  is correctly read in when the value is empty.
        /// </summary>
        [Fact]
        public void MSBuildToolsetsTest_Basic3()
        {
            ToolsetConfigurationReaderTestHelper.WriteConfigFile(ObjectModelHelpers.CleanupFileContents(@"
                 <configuration>
                   <configSections>
                     <section name=""msbuildToolsets"" type=""Microsoft.Build.Evaluation.ToolsetConfigurationSection, Microsoft.Build"" />
                   </configSections>
                   <msbuildToolsets default=""2.0"" msbuildOverrideTasksPath="""">
                     <toolset toolsVersion=""2.0"">
                       <property name=""MSBuildBinPath"" value=""D:\windows\Microsoft.NET\Framework\v2.0.x86ret\""/>
                     </toolset>
                   </msbuildToolsets>
                 </configuration>"));

            Configuration config = ToolsetConfigurationReaderTestHelper.ReadApplicationConfigurationTest();
            ConfigurationSection section = config.GetSection(s_msbuildToolsets);
            ToolsetConfigurationSection msbuildToolsetSection = section as ToolsetConfigurationSection;

            Assert.Equal(msbuildToolsetSection.MSBuildOverrideTasksPath, null);
        }

        /// <summary>
        ///  tests if ToolsetConfigurationReaderTests is successfully initialized from the config file
        /// </summary>
        [Fact]
        public void MSBuildToolsetsTest_BasicWithOtherConfigEntries()
        {
            // NOTE: for some reason, <configSections> MUST be the first element under <configuration>
            // for the API to read it. The docs don't make this clear.

            ToolsetConfigurationReaderTestHelper.WriteConfigFile(ObjectModelHelpers.CleanupFileContents(@"
                 <configuration>
                   <configSections>
                     <section name=""msbuildToolsets"" type=""Microsoft.Build.Evaluation.ToolsetConfigurationSection, Microsoft.Build"" />
                   </configSections>
                    <startup>
                     <supportedRuntime imageVersion=""v2.0.60510"" version=""v2.0.x86chk""/>
                     <requiredRuntime imageVersion=""v2.0.60510"" version=""v2.0.x86chk"" safemode=""true""/>
                   </startup>
                   <msbuildToolsets default=""2.0"">
                     <toolset toolsVersion=""2.0"">
                       <property name=""MSBuildBinPath"" value=""D:\windows\Microsoft.NET\Framework\v2.0.x86ret\""/>
                     </toolset>
                   </msbuildToolsets>
                   <runtime>
                     <assemblyBinding xmlns=""urn:schemas-microsoft-com:asm.v1"">
                       <dependentAssembly>
                          <assemblyIdentity name=""Microsoft.Build.Framework"" publicKeyToken=""b03f5f7f11d50a3a"" culture=""neutral""/>
                          <bindingRedirect oldVersion=""0.0.0.0-99.9.9.9"" newVersion=""2.0.0.0""/>
                       </dependentAssembly>
                     </assemblyBinding>
                   </runtime>
                 </configuration>"));

            Configuration config = ToolsetConfigurationReaderTestHelper.ReadApplicationConfigurationTest();
            ToolsetConfigurationSection msbuildToolsetSection = config.GetSection(s_msbuildToolsets) as ToolsetConfigurationSection;

            Assert.Equal(msbuildToolsetSection.Default, "2.0");
            Assert.Equal(1, msbuildToolsetSection.Toolsets.Count);

            Assert.Equal(msbuildToolsetSection.Toolsets.GetElement(0).toolsVersion, "2.0");
            Assert.Equal(msbuildToolsetSection.Toolsets.GetElement("2.0").PropertyElements.Count, 1);
            Assert.Equal(msbuildToolsetSection.Toolsets.GetElement("2.0").PropertyElements.GetElement("MSBuildBinPath").Value,
                                   @"D:\windows\Microsoft.NET\Framework\v2.0.x86ret\");

            Assert.Equal(msbuildToolsetSection.Toolsets.GetElement(0).AllProjectImportSearchPaths.Count, 0);
        }
        #endregion

        #region "toolsVersion element tests"

        #region "Invalid cases (exception is expected to be thrown)"

        /// <summary>
        /// name attribute is missing from toolset element 
        /// </summary>
        [Fact]
        [Trait("Category", "mono-osx-failing")]
        public void ToolsVersionTest_NameNotSpecified()
        {
            Assert.Throws<ConfigurationErrorsException>(() =>
            {
                ToolsetConfigurationReaderTestHelper.WriteConfigFile(ObjectModelHelpers.CleanupFileContents(@"
                 <configuration>
                   <configSections>
                     <section name=""msbuildToolsets"" type=""Microsoft.Build.Evaluation.ToolsetConfigurationSection, Microsoft.Build"" />
                   </configSections>
                   <msbuildToolsets default=""2.0"">
                     <toolset>
                       <property name=""MSBuildBinPath"" value=""D:\windows\Microsoft.NET\Framework\v2.0.x86ret\""/>
                     </toolset>
                     <toolset toolsVersion=""4.0"">
                       <property name=""MSBuildBinPath"" value=""D:\windows\Microsoft.NET\Framework\v3.5.x86ret\""/>
                     </toolset>
                   </msbuildToolsets>
                 </configuration>"));

                Configuration config = ToolsetConfigurationReaderTestHelper.ReadApplicationConfigurationTest();

                ToolsetConfigurationSection msbuildToolsetSection = config.GetSection(s_msbuildToolsets) as ToolsetConfigurationSection;
            }
           );
        }
        /// <summary>
        ///  More than 1 toolset element with the same name
        /// </summary>
        [Fact]
        public void ToolsVersionTest_MultipleElementsWithSameName()
        {
            Assert.Throws<ConfigurationErrorsException>(() =>
            {
                ToolsetConfigurationReaderTestHelper.WriteConfigFile(ObjectModelHelpers.CleanupFileContents(@"
                 <configuration>
                   <configSections>
                     <section name=""msbuildToolsets"" type=""Microsoft.Build.Evaluation.ToolsetConfigurationSection, Microsoft.Build"" />
                   </configSections>
                   <msbuildToolsets default=""2.0"">
                     <toolset toolsVersion=""2.0"">
                       <property name=""MSBuildBinPath"" value=""D:\windows\Microsoft.NET\Framework\v2.0.x86ret\""/>
                     </toolset>
                     <toolset toolsVersion=""2.0"">
                       <property name=""MSBuildBinPath"" value=""D:\windows\Microsoft.NET\Framework\v3.5.x86ret\""/>
                     </toolset>
                   </msbuildToolsets>
                 </configuration>"));

                Configuration config = ToolsetConfigurationReaderTestHelper.ReadApplicationConfigurationTest();

                ToolsetConfigurationSection msbuildToolsetSection = config.GetSection(s_msbuildToolsets) as ToolsetConfigurationSection;
            }
           );
        }
        /// <summary>
        /// empty toolset element 
        /// </summary>
        [Fact]
        [Trait("Category", "mono-osx-failing")]
        public void ToolsVersionTest_EmptyElement()
        {
            Assert.Throws<ConfigurationErrorsException>(() =>
            {
                ToolsetConfigurationReaderTestHelper.WriteConfigFile(ObjectModelHelpers.CleanupFileContents(@"
                 <configuration>
                   <configSections>
                     <section name=""msbuildToolsets"" type=""Microsoft.Build.Evaluation.ToolsetConfigurationSection, Microsoft.Build"" />
                   </configSections>
                   <msbuildToolsets default=""2.0"">
                     <toolset />
                     <toolset toolsVersion=""4.0"">
                       <property name=""MSBuildBinPath"" value=""D:\windows\Microsoft.NET\Framework\v3.5.x86ret\""/>
                     </toolset>
                   </msbuildToolsets>
                 </configuration>"));

                Configuration config = ToolsetConfigurationReaderTestHelper.ReadApplicationConfigurationTest();

                ToolsetConfigurationSection msbuildToolsetSection = config.GetSection(s_msbuildToolsets) as ToolsetConfigurationSection;
            }
           );
        }
        #endregion

        #region "Valid cases (No exception expected)"

        /// <summary>
        /// only 1 toolset is specified
        /// </summary>
        [Fact]
        public void ToolsVersionTest_SingleElement()
        {
            ToolsetConfigurationReaderTestHelper.WriteConfigFile(ObjectModelHelpers.CleanupFileContents(@"
                 <configuration>
                   <configSections>
                     <section name=""msbuildToolsets"" type=""Microsoft.Build.Evaluation.ToolsetConfigurationSection, Microsoft.Build"" />
                   </configSections>
                   <msbuildToolsets default=""4.0"">
                     <toolset toolsVersion=""4.0"">
                       <property name=""MSBuildBinPath"" value=""D:\windows\Microsoft.NET\Framework\v3.5.x86ret\""/>
                     </toolset>
                   </msbuildToolsets>
                 </configuration>"));

            Configuration config = ToolsetConfigurationReaderTestHelper.ReadApplicationConfigurationTest();

            ToolsetConfigurationSection msbuildToolsetSection = config.GetSection(s_msbuildToolsets) as ToolsetConfigurationSection;

            Assert.Equal(msbuildToolsetSection.Default, "4.0");
            Assert.Equal(1, msbuildToolsetSection.Toolsets.Count);
            Assert.Equal(msbuildToolsetSection.Toolsets.GetElement(0).toolsVersion, "4.0");
            Assert.Equal(msbuildToolsetSection.Toolsets.GetElement("4.0").PropertyElements.Count, 1);
            Assert.Equal(msbuildToolsetSection.Toolsets.GetElement("4.0").PropertyElements.GetElement("MSBuildBinPath").Value,
                                   @"D:\windows\Microsoft.NET\Framework\v3.5.x86ret\");
        }
        #endregion
        #endregion

        #region "Property"

        #region "Invalid cases (exception is expected to be thrown)"

        /// <summary>
        ///  name attribute is missing
        /// </summary>
        [Fact]
        [Trait("Category", "mono-osx-failing")]
        public void PropertyTest_NameNotSpecified()
        {
            Assert.Throws<ConfigurationErrorsException>(() =>
            {
                ToolsetConfigurationReaderTestHelper.WriteConfigFile(ObjectModelHelpers.CleanupFileContents(@"
                 <configuration>
                   <configSections>
                     <section name=""msbuildToolsets"" type=""Microsoft.Build.Evaluation.ToolsetConfigurationSection, Microsoft.Build"" />
                   </configSections>
                   <msbuildToolsets default=""4.0"">
                     <toolset toolsVersion=""4.0"">
                       <property value=""D:\windows\Microsoft.NET\Framework\v3.5.x86ret\""/>
                     </toolset>
                   </msbuildToolsets>
                 </configuration>"));

                Configuration config = ToolsetConfigurationReaderTestHelper.ReadApplicationConfigurationTest();

                ToolsetConfigurationSection msbuildToolsetSection = config.GetSection(s_msbuildToolsets) as ToolsetConfigurationSection;
            }
           );
        }
        /// <summary>
        /// value attribute is missing
        /// </summary>
        [Fact]
        public void PropertyTest_ValueNotSpecified()
        {
            Assert.Throws<ConfigurationErrorsException>(() =>
            {
                ToolsetConfigurationReaderTestHelper.WriteConfigFile(ObjectModelHelpers.CleanupFileContents(@"
                 <configuration>
                   <configSections>
                     <section name=""msbuildToolsets"" type=""Microsoft.Build.Evaluation.ToolsetConfigurationSection, Microsoft.Build"" />
                   </configSections>
                   <msbuildToolsets default=""4.0"">
                     <toolset name=""4.0"">
                       <property name=""MSBuildBinPath"" />
                     </toolset>
                   </msbuildToolsets>
                 </configuration>"));

                Configuration config = ToolsetConfigurationReaderTestHelper.ReadApplicationConfigurationTest();

                ToolsetConfigurationSection msbuildToolsetSection = config.GetSection(s_msbuildToolsets) as ToolsetConfigurationSection;
            }
           );
        }
        /// <summary>
        /// more than 1 property element with the same name
        /// </summary>
        [Fact]
        public void PropertyTest_MultipleElementsWithSameName()
        {
            Assert.Throws<ConfigurationErrorsException>(() =>
            {
                ToolsetConfigurationReaderTestHelper.WriteConfigFile(ObjectModelHelpers.CleanupFileContents(@"
                 <configuration>
                   <configSections>
                     <section name=""msbuildToolsets"" type=""Microsoft.Build.Evaluation.ToolsetConfigurationSection, Microsoft.Build"" />
                   </configSections>
                   <msbuildToolsets default=""4.0"">
                     <toolset ToolsVersion=""msbuilddefaulttoolsversion"">
                       <property name=""MSBuildBinPath"" value=""D:\windows\Microsoft.NET\Framework\v2.0.x86ret\""/>
                       <property name=""MSBuildBinPath"" value=""D:\windows\Microsoft.NET\Framework\v3.5.x86ret\""/>
                     </toolset>
                   </msbuildToolsets>
                 </configuration>"));

                Configuration config = ToolsetConfigurationReaderTestHelper.ReadApplicationConfigurationTest();

                ToolsetConfigurationSection msbuildToolsetSection = config.GetSection(s_msbuildToolsets) as ToolsetConfigurationSection;
            }
           );
        }
        /// <summary>
        ///  property element is an empty element
        /// </summary>
        [Fact]
        [Trait("Category", "mono-osx-failing")]
        public void PropertyTest_EmptyElement()
        {
            Assert.Throws<ConfigurationErrorsException>(() =>
            {
                ToolsetConfigurationReaderTestHelper.WriteConfigFile(ObjectModelHelpers.CleanupFileContents(@"
                 <configuration>
                   <configSections>
                     <section name=""msbuildToolsets"" type=""Microsoft.Build.Evaluation.ToolsetConfigurationSection, Microsoft.Build"" />
                   </configSections>
                   <msbuildToolsets default=""4.0"">
                     <toolset toolsVersion=""4.0"">
                       <property name=""MSBuildBinPath"" value=""D:\windows\Microsoft.NET\Framework\v2.0.x86ret\""/>
                       <property />
                     </toolset>
                   </msbuildToolsets>
                 </configuration>"));

                Configuration config = ToolsetConfigurationReaderTestHelper.ReadApplicationConfigurationTest();

                ToolsetConfigurationSection msbuildToolsetSection = config.GetSection(s_msbuildToolsets) as ToolsetConfigurationSection;
            }
           );
        }
        #endregion

        #region "Valid cases"

        /// <summary>
        /// more than 1 property element specified
        /// </summary>
        [Fact]
        public void PropertyTest_MultipleElement()
        {
            ToolsetConfigurationReaderTestHelper.WriteConfigFile(ObjectModelHelpers.CleanupFileContents(@"
                 <configuration>
                   <configSections>
                     <section name=""msbuildToolsets"" type=""Microsoft.Build.Evaluation.ToolsetConfigurationSection, Microsoft.Build"" />
                   </configSections>
                   <msbuildToolsets default=""2.0"">
                     <toolset toolsVersion=""2.0"">
                       <property name=""MSBuildBinPath"" value=""D:\windows\Microsoft.NET\Framework\v2.0.x86ret\""/>
                       <property name=""SomeOtherPropertyName"" value=""SomeOtherPropertyValue""/>
                     </toolset>
                   </msbuildToolsets>
                 </configuration>"));

            Configuration config = ToolsetConfigurationReaderTestHelper.ReadApplicationConfigurationTest();

            ToolsetConfigurationSection msbuildToolsetSection = config.GetSection(s_msbuildToolsets) as ToolsetConfigurationSection;

            Assert.Equal(msbuildToolsetSection.Default, "2.0");
            Assert.Equal(1, msbuildToolsetSection.Toolsets.Count);
            Assert.Equal(2, msbuildToolsetSection.Toolsets.GetElement("2.0").PropertyElements.Count);

            Assert.Equal(msbuildToolsetSection.Toolsets.GetElement("2.0").PropertyElements.GetElement("MSBuildBinPath").Value,
                                   @"D:\windows\Microsoft.NET\Framework\v2.0.x86ret\");
            Assert.Equal(msbuildToolsetSection.Toolsets.GetElement("2.0").PropertyElements.GetElement("SomeOtherPropertyName").Value,
                                   @"SomeOtherPropertyValue");
        }

        /// <summary>
        /// tests GetElement(string name) function in propertycollection class
        /// </summary>
        [Fact]
        public void PropertyTest_GetValueByName()
        {
            ToolsetConfigurationReaderTestHelper.WriteConfigFile(ObjectModelHelpers.CleanupFileContents(@"
                 <configuration>
                   <configSections>
                     <section name=""msbuildToolsets"" type=""Microsoft.Build.Evaluation.ToolsetConfigurationSection, Microsoft.Build"" />
                   </configSections>
                   <msbuildToolsets default=""2.0"">
                     <toolset toolsVersion=""2.0"">
                       <property name=""MSBuildBinPath"" value=""D:\windows\Microsoft.NET\Framework\v2.0.x86ret\""/>
                       <property name=""SomeOtherPropertyName"" value=""SomeOtherPropertyValue""/>
                     </toolset>
                   </msbuildToolsets>
                 </configuration>"));

            Configuration config = ToolsetConfigurationReaderTestHelper.ReadApplicationConfigurationTest();

            ToolsetConfigurationSection msbuildToolsetSection = config.GetSection(s_msbuildToolsets) as ToolsetConfigurationSection;

            // Verifications
            Assert.Equal(msbuildToolsetSection.Default, "2.0");
            Assert.Equal(1, msbuildToolsetSection.Toolsets.Count);
            Assert.Equal(2, msbuildToolsetSection.Toolsets.GetElement("2.0").PropertyElements.Count);
            Assert.Equal(@"D:\windows\Microsoft.NET\Framework\v2.0.x86ret\",
                                   msbuildToolsetSection.Toolsets.GetElement("2.0").PropertyElements.GetElement("MSBuildBinPath").Value);
            Assert.Equal(@"SomeOtherPropertyValue",
                                   msbuildToolsetSection.Toolsets.GetElement("2.0").PropertyElements.GetElement("SomeOtherPropertyName").Value);
        }

        #endregion
        #endregion

        #region Extensions Paths
        /// <summary>
        ///  Tests multiple extensions paths from the config file, specified for multiple OSes
        /// </summary>
        [Fact]
        public void ExtensionPathsTest_Basic1()
        {
            // NOTE: for some reason, <configSections> MUST be the first element under <configuration>
            // for the API to read it. The docs don't make this clear.

            ToolsetConfigurationReaderTestHelper.WriteConfigFile(ObjectModelHelpers.CleanupFileContents(@"
                 <configuration>
                   <configSections>
                     <section name=""msbuildToolsets"" type=""Microsoft.Build.Evaluation.ToolsetConfigurationSection, Microsoft.Build"" />
                   </configSections>
                   <msbuildToolsets default=""2.0"">
                     <toolset toolsVersion=""2.0"">
                       <property name=""MSBuildBinPath"" value=""D:\windows\Microsoft.NET\Framework\v2.0.x86ret\""/>
                       <property name=""MSBuildToolsPath"" value=""D:\windows\Microsoft.NET\Framework\v2.0.x86ret\""/>
                       <projectImportSearchPaths>
                         <searchPaths os=""windows"">
                            <property name=""MSBuildExtensionsPath"" value=""c:\foo""/>
                            <property name=""MSBuildExtensionsPath64"" value=""c:\foo64;c:\bar64""/>
                         </searchPaths>
                         <searchPaths os=""osx"">
                            <property name=""MSBuildExtensionsPath"" value=""/tmp/foo""/>
                            <property name=""MSBuildExtensionsPath32"" value=""/tmp/foo32;/tmp/bar32""/>
                         </searchPaths>
                         <searchPaths os=""unix"">
                            <property name=""MSBuildExtensionsPath"" value=""/tmp/bar""/>
                         </searchPaths>
                       </projectImportSearchPaths>
                     </toolset>
                   </msbuildToolsets>
                 </configuration>"));

            Configuration config = ToolsetConfigurationReaderTestHelper.ReadApplicationConfigurationTest();
            ToolsetConfigurationSection msbuildToolsetSection = config.GetSection(s_msbuildToolsets) as ToolsetConfigurationSection;

            Assert.Equal(msbuildToolsetSection.Default, "2.0");
            Assert.Equal(1, msbuildToolsetSection.Toolsets.Count);

            Assert.Equal(msbuildToolsetSection.Toolsets.GetElement(0).toolsVersion, "2.0");
            Assert.Equal(msbuildToolsetSection.Toolsets.GetElement("2.0").PropertyElements.Count, 2);
            Assert.Equal(msbuildToolsetSection.Toolsets.GetElement("2.0").PropertyElements.GetElement("MSBuildBinPath").Value,
                                   @"D:\windows\Microsoft.NET\Framework\v2.0.x86ret\");

            Assert.Equal(msbuildToolsetSection.Toolsets.GetElement(0).AllProjectImportSearchPaths.Count, 3);
            var allPaths = msbuildToolsetSection.Toolsets.GetElement(0).AllProjectImportSearchPaths;
            Assert.Equal(allPaths.GetElement(0).OS, "windows");
            Assert.Equal(allPaths.GetElement(0).PropertyElements.Count, 2);
            Assert.Equal(allPaths.GetElement(0).PropertyElements.GetElement("MSBuildExtensionsPath").Value, @"c:\foo");
            Assert.Equal(allPaths.GetElement(0).PropertyElements.GetElement("MSBuildExtensionsPath64").Value, @"c:\foo64;c:\bar64");

            Assert.Equal(allPaths.GetElement(1).OS, "osx");
            Assert.Equal(allPaths.GetElement(1).PropertyElements.Count, 2);
            Assert.Equal(allPaths.GetElement(1).PropertyElements.GetElement("MSBuildExtensionsPath").Value, @"/tmp/foo");
            Assert.Equal(allPaths.GetElement(1).PropertyElements.GetElement("MSBuildExtensionsPath32").Value, @"/tmp/foo32;/tmp/bar32");

            Assert.Equal(allPaths.GetElement(2).OS, "unix");
            Assert.Equal(allPaths.GetElement(2).PropertyElements.Count, 1);
            Assert.Equal(allPaths.GetElement(2).PropertyElements.GetElement("MSBuildExtensionsPath").Value, @"/tmp/bar");

            var reader = GetStandardConfigurationReader();
            Dictionary<string, Toolset> toolsets = new Dictionary<string, Toolset>(StringComparer.OrdinalIgnoreCase);
            string msbuildOverrideTasksPath = null;
            string defaultOverrideToolsVersion = null;
            string defaultToolsVersion = reader.ReadToolsets(toolsets, new PropertyDictionary<ProjectPropertyInstance>(), new PropertyDictionary<ProjectPropertyInstance>(), true, out msbuildOverrideTasksPath, out defaultOverrideToolsVersion);

<<<<<<< HEAD
            Dictionary<string, List<string>> pathsTable = toolsets["2.0"].ImportPropertySearchPathsTable;
=======
            Dictionary<string, ProjectImportPathMatch> pathsTable = toolsets["2.0"].ImportPropertySearchPathsTable;
#if XPLAT
>>>>>>> 3526b269
            if (NativeMethodsShared.IsWindows)
            {
                CheckPathsTable(pathsTable, "MSBuildExtensionsPath", new string[] {"c:\\foo"});
                CheckPathsTable(pathsTable, "MSBuildExtensionsPath64", new string[] {"c:\\foo64", "c:\\bar64"});
            }
            else if (NativeMethodsShared.IsOSX)
            {
                CheckPathsTable(pathsTable, "MSBuildExtensionsPath", new string[] {"/tmp/foo"});
                CheckPathsTable(pathsTable, "MSBuildExtensionsPath32", new string[] {"/tmp/foo32", "/tmp/bar32"});
            }
            else
            {
                CheckPathsTable(pathsTable, "MSBuildExtensionsPath", new string[] {"/tmp/bar"});
            }
        }

        private void CheckPathsTable(Dictionary<string, ProjectImportPathMatch> pathsTable, string kind, string[] expectedPaths)
        {
            Assert.True(pathsTable.ContainsKey(kind));
            var paths = pathsTable[kind];
            Assert.Equal(paths.SearchPaths.Count, expectedPaths.Length);

            for (int i = 0; i < paths.SearchPaths.Count; i ++)
            {
                Assert.Equal(paths.SearchPaths[i], expectedPaths[i]);
            }
        }

        /// <summary>
        /// more than 1 searchPaths elements with the same OS
        /// </summary>
        [Fact]
        public void ExtensionsPathsTest_MultipleElementsWithSameOS()
        {
            Assert.Throws<ConfigurationErrorsException>(() =>
            {
                ToolsetConfigurationReaderTestHelper.WriteConfigFile(ObjectModelHelpers.CleanupFileContents(@"
                 <configuration>
                   <configSections>
                     <section name=""msbuildToolsets"" type=""Microsoft.Build.Evaluation.ToolsetConfigurationSection, Microsoft.Build"" />
                   </configSections>
                   <msbuildToolsets default=""4.0"">
                     <toolset ToolsVersion=""2.0"">
                       <property name=""MSBuildBinPath"" value=""D:\windows\Microsoft.NET\Framework\v3.5.x86ret\""/>

                       <projectImportSearchPaths>
                         <searchPaths os=""windows"">
                            <property name=""MSBuildExtensionsPath"" value=""c:\foo""/>
                         </searchPaths>
                         <searchPaths os=""windows"">
                            <property name=""MSBuildExtensionsPath"" value=""c:\bar""/>
                         </searchPaths>
                       </projectImportSearchPaths>
                     </toolset>
                   </msbuildToolsets>
                 </configuration>"));

                Configuration config = ToolsetConfigurationReaderTestHelper.ReadApplicationConfigurationTest();

                ToolsetConfigurationSection msbuildToolsetSection = config.GetSection(s_msbuildToolsets) as ToolsetConfigurationSection;
            }
           );
        }

        /// <summary>
        /// more than value is element found for a the same extensions path property name+os
        /// </summary>
        [Fact]
        public void ExtensionsPathsTest_MultipleElementsWithSamePropertyNameForSameOS()
        {
            Assert.Throws<ConfigurationErrorsException>(() =>
            {
                ToolsetConfigurationReaderTestHelper.WriteConfigFile(ObjectModelHelpers.CleanupFileContents(@"
                 <configuration>
                   <configSections>
                     <section name=""msbuildToolsets"" type=""Microsoft.Build.Evaluation.ToolsetConfigurationSection, Microsoft.Build"" />
                   </configSections>
                   <msbuildToolsets default=""4.0"">
                     <toolset ToolsVersion=""2.0"">
                       <property name=""MSBuildBinPath"" value=""D:\windows\Microsoft.NET\Framework\v3.5.x86ret\""/>

                       <projectImportSearchPaths>
                         <searchPaths os=""windows"">
                            <property name=""MSBuildExtensionsPath"" value=""c:\foo""/>
                            <property name=""MSBuildExtensionsPath"" value=""c:\bar""/>
                         </searchPaths>
                       </projectImportSearchPaths>
                     </toolset>
                   </msbuildToolsets>
                 </configuration>"));

                Configuration config = ToolsetConfigurationReaderTestHelper.ReadApplicationConfigurationTest();

                ToolsetConfigurationSection msbuildToolsetSection = config.GetSection(s_msbuildToolsets) as ToolsetConfigurationSection;
            }
           );
        }

        private ToolsetConfigurationReader GetStandardConfigurationReader()
        {
            return new ToolsetConfigurationReader(new ProjectCollection().EnvironmentProperties, new PropertyDictionary<ProjectPropertyInstance>(), ToolsetConfigurationReaderTestHelper.ReadApplicationConfigurationTest);
        }
        #endregion

    }
}
#endif<|MERGE_RESOLUTION|>--- conflicted
+++ resolved
@@ -570,12 +570,7 @@
             string defaultOverrideToolsVersion = null;
             string defaultToolsVersion = reader.ReadToolsets(toolsets, new PropertyDictionary<ProjectPropertyInstance>(), new PropertyDictionary<ProjectPropertyInstance>(), true, out msbuildOverrideTasksPath, out defaultOverrideToolsVersion);
 
-<<<<<<< HEAD
-            Dictionary<string, List<string>> pathsTable = toolsets["2.0"].ImportPropertySearchPathsTable;
-=======
             Dictionary<string, ProjectImportPathMatch> pathsTable = toolsets["2.0"].ImportPropertySearchPathsTable;
-#if XPLAT
->>>>>>> 3526b269
             if (NativeMethodsShared.IsWindows)
             {
                 CheckPathsTable(pathsTable, "MSBuildExtensionsPath", new string[] {"c:\\foo"});
