﻿<?xml version="1.0" encoding="utf-8"?>
<root>
  <!--

   See bottom of this file for information about message buckets.

   Please keep this file sorted.

  -->
  <xsd:schema id="root" xmlns="" xmlns:xsd="http://www.w3.org/2001/XMLSchema" xmlns:msdata="urn:schemas-microsoft-com:xml-msdata">
    <xsd:element name="root" msdata:IsDataSet="true">
      <xsd:complexType>
        <xsd:choice maxOccurs="unbounded">
          <xsd:element name="metadata">
            <xsd:complexType>
              <xsd:sequence>
                <xsd:element name="value" type="xsd:string" minOccurs="0" />
              </xsd:sequence>
              <xsd:attribute name="name" type="xsd:string" />
              <xsd:attribute name="type" type="xsd:string" />
              <xsd:attribute name="mimetype" type="xsd:string" />
            </xsd:complexType>
          </xsd:element>
          <xsd:element name="assembly">
            <xsd:complexType>
              <xsd:attribute name="alias" type="xsd:string" />
              <xsd:attribute name="name" type="xsd:string" />
            </xsd:complexType>
          </xsd:element>
          <xsd:element name="data">
            <xsd:complexType>
              <xsd:sequence>
                <xsd:element name="value" type="xsd:string" minOccurs="0" msdata:Ordinal="1" />
                <xsd:element name="comment" type="xsd:string" minOccurs="0" msdata:Ordinal="2" />
              </xsd:sequence>
              <xsd:attribute name="name" type="xsd:string" msdata:Ordinal="1" />
              <xsd:attribute name="UESanitized" type="xsd:boolean" msdata:Ordinal="3" />
              <xsd:attribute name="Visibility" type="Visibility_Type" msdata:Ordinal="4" />
              <xsd:attribute name="type" type="xsd:string" msdata:Ordinal="5" />
              <xsd:attribute name="mimetype" type="xsd:string" msdata:Ordinal="6" />
            </xsd:complexType>
          </xsd:element>
          <xsd:element name="resheader">
            <xsd:complexType>
              <xsd:sequence>
                <xsd:element name="value" type="xsd:string" minOccurs="0" msdata:Ordinal="1" />
              </xsd:sequence>
              <xsd:attribute name="name" type="xsd:string" use="required" />
            </xsd:complexType>
          </xsd:element>
        </xsd:choice>
      </xsd:complexType>
    </xsd:element>
    <xsd:simpleType name="Visibility_Type">
      <xsd:restriction base="xsd:string">
        <xsd:enumeration value="Public" />
        <xsd:enumeration value="Obsolete" />
        <xsd:enumeration value="Private_OM" />
      </xsd:restriction>
    </xsd:simpleType>
  </xsd:schema>
  <resheader name="resmimetype">
    <value>text/microsoft-resx</value>
  </resheader>
  <resheader name="version">
    <value>2.0</value>
  </resheader>
  <resheader name="reader">
    <value>System.Resources.ResXResourceReader, System.Windows.Forms, Version=2.0.0.0, Culture=neutral, PublicKeyToken=b77a5c561934e089</value>
  </resheader>
  <resheader name="writer">
    <value>System.Resources.ResXResourceWriter, System.Windows.Forms, Version=2.0.0.0, Culture=neutral, PublicKeyToken=b77a5c561934e089</value>
  </resheader>
  <!--
        The Al message bucket is: MSB3011 - MSB3020

        If this bucket overflows, pls. contact 'vsppbdev'.
  -->
  <!-- MSB3011 has already been used, and removed; do not reuse it for another message -->
  <!--
        The AppConfig group of messages does not have a message code bucket.

        If a message in this group needs a code, pls. contact 'vsppbdev'.
  -->
  <data name="AppConfig.BindingRedirectMissingOldVersion">
    <value>BindingRedirect is missing required field 'oldVersion'.</value>
  </data>
  <data name="AppConfig.BindingRedirectMissingNewVersion">
    <value>BindingRedirect is missing required field 'newVersion'.</value>
  </data>
  <data name="AppConfig.InvalidAssemblyIdentityFields">
    <value>Some attributes of the assemblyIdentity element are incorrect.</value>
  </data>
  <data name="AppConfig.InvalidOldVersionAttribute">
    <value>There was a problem parsing the oldVersion attribute. {0}</value>
  </data>
  <data name="AppConfig.InvalidNewVersionAttribute">
    <value>There was a problem parsing the newVersion attribute. {0}</value>
  </data>
  <!--
        The AssignProjectConfiguration message bucket is: MSB3601 - MSB3610

        If this bucket overflows, pls. contact 'vsppbdev'.
  -->
  <data name="AssignProjectConfiguration.IllegalMappingString">
    <value>The platform mapping "{0}" in the platform mapping list "{1}" is malformed.  Please only pass in a semicolon-delimited list of constant string values separated by "=", e.g., "foo=bar;foo2=bar2".</value>
  </data>
  <data name="AssignProjectConfiguration.ProjectConfigurationUnresolved">
    <value>Project reference "{0}" has not been resolved.</value>
    <comment>
      UE and LOCALIZATION:
      This is not an error - we pass unresolved references to UnresolvedProjectReferences for further
      processing in the .targets file.
    </comment>
  </data>
  <data name="AssignProjectConfiguration.ProjectConfigurationResolutionSuccess">
    <value>Project reference "{0}" has been assigned the "{1}" configuration.</value>
  </data>
  <!--
        The AspNetCompiler message bucket is: MSB3461 - MSB3470.

        If this bucket overflows, pls. contact 'vsppbdev'.
  -->
  <data name="AspNetCompiler.CannotCombineMetabaseAndVirtualPathOrPhysicalPath">
    <value>MSB3461: The MetabasePath parameter cannot be combined with VirtualPath or PhysicalPath.</value>
    <comment>{StrBegin="MSB3461: "}</comment>
  </data>
  <data name="AspNetCompiler.MissingMetabasePathAndVirtualPath">
    <value>MSB3462: Either MetabasePath or VirtualPath must be specified.</value>
    <comment>{StrBegin="MSB3462: "}</comment>
  </data>
  <data name="AspNetCompiler.MissingTargetPathForUpdatableApplication">
    <value>MSB3463: The TargetPath parameter must be specified if the application is updatable.</value>
    <comment>{StrBegin="MSB3463: "}</comment>
  </data>
  <data name="AspNetCompiler.MissingTargetPathForOverwrittenApplication">
    <value>MSB3464: The TargetPath parameter must be specified if the target directory needs to be overwritten.</value>
    <comment>{StrBegin="MSB3464: "}</comment>
  </data>
  <!--
        The AssignCulture message bucket is: MSB3001 - MSB3010.

        If this bucket overflows, pls. contact 'vsppbdev'.
  -->
  <data name="AssignCulture.CannotExtractCulture">
    <value>MSB3001: Cannot extract culture information from file name "{0}". {1}</value>
    <comment>{StrBegin="MSB3001: "}</comment>
  </data>
  <data name="AssignCulture.Comment">
    <value>Culture of "{0}" was assigned to file "{1}".</value>
  </data>
  <!--
        The AxImp message bucket is: MSB3656 - MSB3660.

        If this bucket overflows, pls. contact 'vsppbdev'.
  -->
  <data name="AxImp.NoInputFileSpecified">
    <value>MSB3656: No input file has been passed to the task, exiting.</value>
    <comment>{StrBegin="MSB3656: "}</comment>
  </data>
  <!--
        The AxTlbBaseTask message bucket is: MSB3646 - MSB3655.

        If this bucket overflows, pls. contact 'vsppbdev'.
  -->
  <data name="AxTlbBaseTask.CannotSpecifyBothKeyFileAndKeyContainer">
    <value>MSB3646: Cannot specify values for both KeyFile and KeyContainer.</value>
    <comment>{StrBegin="MSB3646: "}</comment>
  </data>
  <data name="AxTlbBaseTask.CannotSpecifyDelaySignWithoutEitherKeyFileOrKeyContainer">
    <value>MSB3647: DelaySign parameter is true, but no KeyFile or KeyContainer was specified.</value>
    <comment>{StrBegin="MSB3647: "}</comment>
  </data>
  <data name="AxTlbBaseTask.InvalidKeyFileSpecified">
    <value>MSB3649: The KeyFile path '{0}' is invalid. KeyFile must point to an existing file.</value>
    <comment>{StrBegin="MSB3649: "}</comment>
  </data>
  <data name="AxTlbBaseTask.SdkOrToolPathNotSpecifiedOrInvalid">
    <value>MSB3650: Neither SDKToolsPath '{0}' nor ToolPath '{1}' is a valid directory.  One of these must be set.</value>
    <comment>{StrBegin="MSB3650: "}</comment>
  </data>
  <data name="AxTlbBaseTask.StrongNameUtils.NoKeyPairInContainer">
    <value>MSB3651: The key container '{0}' does not contain a public/private key pair.</value>
    <comment>{StrBegin="MSB3651: "}</comment>
  </data>
  <data name="AxTlbBaseTask.StrongNameUtils.NoKeyPairInFile">
    <value>MSB3652: The key file '{0}' does not contain a public/private key pair.</value>
    <comment>{StrBegin="MSB3652: "}</comment>
  </data>
  <data name="AxTlbBaseTask.ToolNameMustBeSet">
    <value>MSB3653: AxTlbBaseTask is not an executable task. If deriving from it, please ensure the ToolName property was set.</value>
    <comment>{StrBegin="MSB3653: "}</comment>
  </data>
  <data name="AxTlbBaseTask.StrongNameUtils.NoPublicKeySpecified">
    <value>MSB3654: Delay signing requires that at least a public key be specified.  Please either supply a public key using the KeyFile or KeyContainer properties, or disable delay signing.</value>
    <comment>{StrBegin="MSB3654: "}</comment>
  </data>
  <!--
        Compiler error messages added.
       The Compiler message bucket is: MSB3881- MSB3890.
  -->
  <data name="Compiler.FatalArguments">
    <value>MSB3881: Fatal Error: more than {0} command line arguments.</value>
    <comment>{StrBegin="MSB3881: "}</comment>
  </data>
  <data name="Compiler.FatalNoResponse">
    <value>MSB3882: Fatal Error: No response from server.</value>
    <comment>{StrBegin="MSB3882: "}</comment>
  </data>
  <data name="Compiler.UnexpectedException">
    <value>MSB3883: Unexpected exception: </value>
    <comment>{StrBegin="MSB3883: "}</comment>
  </data>
  <data name="Compiler.UnableToFindRuleSet">
    <value>MSB3884: Could not find rule set file "{0}".</value>
  <comment>{StrBegin="MSB3884: "}</comment>
  </data>

  <!--
        The Copy message bucket is: MSB3021 - MSB3030

        If this bucket overflows, pls. contact 'vsppbdev'.
  -->
  <data name="Copy.CreatesDirectory">
    <value>Creating directory "{0}".</value>
  </data>
  <data name="Copy.DestinationIsDirectory">
    <value>MSB3024: Could not copy the file "{0}" to the destination file "{1}", because the destination is a folder instead of a file. To copy the source file into a folder, consider using the DestinationFolder parameter instead of DestinationFiles.</value>
    <comment>{StrBegin="MSB3024: "}</comment>
  </data>
  <data name="Copy.DidNotCopyBecauseOfFileMatch">
    <value>Did not copy from file "{0}" to file "{1}" because the "{2}" parameter was set to "{3}" in the project and the files' sizes and timestamps match.</value>
  </data>
  <data name="Copy.Error">
    <value>MSB3021: Unable to copy file "{0}" to "{1}". {2}</value>
    <comment>{StrBegin="MSB3021: "}</comment>
  </data>
  <data name="Copy.ExactlyOneTypeOfDestination">
    <value>MSB3022: Both "{0}" and "{1}" were specified as input parameters in the project file. Please choose one or the other.</value>
    <comment>{StrBegin="MSB3022: "}</comment>
  </data>
  <data name="Copy.FileComment">
    <value>Copying file from "{0}" to "{1}".</value>
    <comment>LOCALIZATION: {0} and {1} are paths.</comment>
  </data>
  <data name="Copy.HardLinkComment">
    <value>Creating hard link to copy "{0}" to "{1}".</value>
    <comment>LOCALIZATION: {0} and {1} are paths.</comment>
  </data>
  <data name="Copy.RetryingAsFileCopy">
    <value>Could not use a link to copy "{0}" to "{1}". Copying the file instead. {2}</value>
    <comment>LOCALIZATION: {0} and {1} are paths. {2} is an optional localized message.</comment>
  </data>
  <data name="Copy.NeedsDestination">
    <value>MSB3023: No destination specified for Copy. Please supply either "{0}" or "{1}".</value>
    <comment>{StrBegin="MSB3023: "}</comment>
  </data>
  <data name="Copy.RemovingReadOnlyAttribute">
    <value>Removing read-only attribute from "{0}".</value>
  </data>
  <data name="Copy.SourceIsDirectory">
    <value>MSB3025: The source file "{0}" is actually a directory.  The "Copy" task does not support copying directories.</value>
    <comment>{StrBegin="MSB3025: "}</comment>
  </data>
  <data name="Copy.SymbolicLinkComment">
    <value>Creating symbolic link to copy "{0}" to "{1}".</value>
    <comment>LOCALIZATION: {0} and {1} are paths.</comment>
  </data>
  <data name="Copy.Retrying">
    <value>MSB3026: Could not copy "{0}" to "{1}". Beginning retry {2} in {3}ms. {4} {5}</value>
    <comment>{StrBegin="MSB3026: "} LOCALIZATION: {0} and {1} are paths. {2} and {3} are numbers. {4} is an optional localized message. {5} is either empty or a string from Copy.FileLocked ("The file is locked by: "{0}"")</comment>
  </data>
  <data name="Copy.ExceededRetries">
    <value>MSB3027: Could not copy "{0}" to "{1}". Exceeded retry count of {2}. Failed. {3}</value>
    <comment>{StrBegin="MSB3027: "} LOCALIZATION: {0} and {1} are paths. {2} is a number. {3} is either empty or a string from Copy.FileLocked ("The file is locked by: "{0}"")</comment>
  </data>
  <data name="Copy.InvalidRetryCount">
    <value>MSB3028: {0} is an invalid retry count. Value must not be negative.</value>
    <comment>{StrBegin="MSB3028: "} LOCALIZATION: {0} is a number.</comment>
  </data>
  <data name="Copy.InvalidRetryDelay">
    <value>MSB3029: {0} is an invalid retry delay. Value must not be negative.</value>
    <comment>{StrBegin="MSB3029: "} LOCALIZATION: {0} is a number.</comment>
  </data>
  <data name="Copy.SourceFileNotFound">
    <value>MSB3030: Could not copy the file "{0}" because it was not found.</value>
    <comment>{StrBegin="MSB3030: "} LOCALIZATION: {0} is a number.</comment>
  </data>
  <data name="Copy.FileLocked">
    <value>The file is locked by: "{0}"</value>
  </data>

  <!--
        The CreateItem message bucket is: MSB3031 - MSB3040

        If this bucket overflows, pls. contact 'vsppbdev'.
  -->
  <data name="CreateItem.AdditionalMetadataError" UESanitized="false">
    <value>MSB3031: Could not set additional metadata. "{0}" is a reserved metadata name and cannot be modified.</value>
    <comment>{StrBegin="MSB3031: "} UE: Tasks and OM users are not allowed to remove or change the value of the built-in meta-data on items e.g. the meta-data "FullPath", "RelativeDir", etc. are reserved.</comment>
  </data>

  <!--
        The CreateManifestResourceName message bucket is: MSB3041 - MSB3050

        If this bucket overflows, pls. contact 'vsppbdev'.
  -->
  <data name="CreateManifestResourceName.AssignedName">
    <value>Resource file '{0}' gets manifest resource name '{1}'.</value>
  </data>
  <data name="CreateManifestResourceName.DefinitionFoundWithinConditionalDirective">
    <value>MSB3042: A namespace or class definition was found within a conditional compilation directive in the file "{0}".  This may lead to an incorrect choice for the manifest resource name for resource "{1}".</value>
    <comment>{StrBegin="MSB3042: "}</comment>
  </data>
  <data name="CreateManifestResourceName.DependsUpon">
    <value>Resource file '{0}' depends on '{1}'.</value>
  </data>
  <data name="CreateManifestResourceName.DependsUponNothing">
    <value>Resource file '{0}' doesn't depend on any other file.</value>
  </data>
  <data name="CreateManifestResourceName.Error">
    <value>MSB3041: Unable to create a manifest resource name for "{0}". {1}</value>
    <comment>{StrBegin="MSB3041: "}</comment>
  </data>
  <data name="CreateManifestResourceName.NoRootNamespace">
    <value>Root namespace is empty.</value>
  </data>
  <data name="CreateManifestResourceName.RootNamespace">
    <value>Root namespace is '{0}'.</value>
  </data>
  <!--
        The CreateTemporaryVCProject message bucket is: MSB3611 - MSB3620

        If this bucket overflows, pls. contact 'vsppbdev'.
  -->
  <!--
        The Csc message bucket is: MSB3051 - MSB3060

        If this bucket overflows, pls. contact 'vsppbdev'.
  -->
  <data name="Csc.AssemblyAliasContainsIllegalCharacters">
    <value>MSB3053: The assembly alias "{1}" on reference "{0}" contains illegal characters.</value>
    <comment>{StrBegin="MSB3053: "}</comment>
  </data>
  <data name="Csc.InvalidParameter">
    <value>MSB3051: The parameter to the compiler is invalid.  {0}</value>
    <comment>{StrBegin="MSB3051: "}</comment>
  </data>
  <data name="Csc.InvalidParameterWarning">
    <value>MSB3052: The parameter to the compiler is invalid, '{0}{1}' will be ignored.</value>
    <comment>{StrBegin="MSB3052: "}</comment>
  </data>
  <!--
        The Delete message bucket is: MSB3061 - MSB3070

        If this bucket overflows, pls. contact 'vsppbdev'.
  -->
  <data name="Delete.DeletingFile">
    <value>Deleting file "{0}".</value>
  </data>
  <data name="Delete.Error">
    <value>MSB3061: Unable to delete file "{0}". {1}</value>
    <comment>{StrBegin="MSB3061: "}</comment>
  </data>
  <data name="Delete.SkippingNonexistentFile">
    <value>File "{0}" doesn't exist. Skipping.</value>
  </data>
  <!--
        The Exec message bucket is: MSB3071 - MSB3080

        If this bucket overflows, pls. contact 'vsppbdev'.
  -->
  <data name="Exec.AllDriveLettersMappedError">
    <value>MSB3071: All drive letters from A: through Z: are currently in use. Since the working directory "{0}" is a UNC path, the "Exec" task needs a free drive letter to map the UNC path to. Disconnect from one or more shared resources to free up drive letters, or specify a local working directory before attempting this command again.</value>
    <comment>{StrBegin="MSB3071: "}LOCALIZATION: "Exec", "A:", and "Z:" should not be localized.</comment>
  </data>
  <data name="Exec.CommandFailed">
    <value>MSB3073: The command "{0}" exited with code {1}.</value>
    <comment>{StrBegin="MSB3073: "}</comment>
  </data>
  <data name="Exec.CommandFailedAccessDenied">
    <value>MSB3075: The command "{0}" exited with code {1}. Please verify that you have sufficient rights to run this command.</value>
    <comment>{StrBegin="MSB3075: "}</comment>
  </data>
  <data name="Exec.CommandFailedNoErrorCode">
    <value>The command "{0}" exited with code {1}.</value>
  </data>
  <data name="Exec.InvalidRegex">
    <value>MSB3076: The regular expression "{0}" that was supplied is invalid. {1}</value>
    <comment>{StrBegin="MSB3076: "}</comment>
  </data>
  <data name="Exec.MissingCommandError">
    <value>MSB3072: The "Exec" task needs a command to execute.</value>
    <comment>{StrBegin="MSB3072: "}LOCALIZATION: "Exec" should not be localized.</comment>
  </data>
  <data name="Exec.InvalidWorkingDirectory">
    <value>The working directory "{0}" does not exist.</value>
    <comment>No error code because an error will be prefixed.</comment>
  </data>
  <!--
        The FindInList message bucket is: none currently

        If this bucket overflows, pls. contact 'vsppbdev'.
  -->
  <data name="FindInList.Found">
    <value>Found "{0}".</value>
  </data>
  <data name="FindInList.InvalidPath">
    <value>"{0}" is not a valid file name. {1}</value>
  </data>


  <!--
        The FindUnderPath message bucket is: MSB3541 - MSB3550

        If this bucket overflows, pls. contact 'vsppbdev'.
  -->
  <data name="FindUnderPath.ComparisonPath">
    <value>Comparison path is "{0}".</value>
  </data>
  <data name="FindUnderPath.InvalidParameter">
    <value>MSB3541: {0} has invalid value "{1}". {2}</value>
    <comment>{StrBegin="MSB3541: "}</comment>
  </data>
  <!--
        The General message bucket is:
        MSB3081 - MSB3109
        MSB3666 - MSB3675   Task: General

        If this bucket overflows, pls. contact 'vsppbdev'.
  -->
  <data name="General.CouldNotDeleteStateFile">
    <value>MSB3102: Could not delete state file "{0}". {1}</value>
    <comment>{StrBegin="MSB3102: "}</comment>
  </data>
  <data name="General.CouldNotLocateAssembly">
    <value>Could not locate the assembly "{0}". Check to make sure the assembly exists on disk.</value>
  </data>
  <data name="General.CouldNotReadStateFile">
    <value>MSB3088: Could not read state file "{0}". {1}</value>
    <comment>{StrBegin="MSB3088: "}</comment>
  </data>
  <data name="General.CouldNotReadStateFileMessage">
    <value>Could not read state file "{0}". {1}</value>
  </data>
  <data name="General.CouldNotSetHostObjectParameter">
    <value>MSB3081: A problem occurred while trying to set the "{0}" parameter for the IDE's in-process compiler. {1}</value>
    <comment>{StrBegin="MSB3081: "}</comment>
  </data>
  <data name="General.CouldNotWriteStateFile">
    <value>MSB3101: Could not write state file "{0}". {1}</value>
    <comment>{StrBegin="MSB3101: "}</comment>
  </data>
  <data name="General.DuplicateItemsNotSupported">
    <value>MSB3105: The item "{0}" was specified more than once in the "{1}" parameter.  Duplicate items are not supported by the "{1}" parameter.</value>
    <comment>{StrBegin="MSB3105: "}</comment>
  </data>
  <data name="General.DuplicateItemsNotSupportedWithMetadata">
    <value>MSB3083: The item "{0}" was specified more than once in the "{1}" parameter and both items had the same value "{2}" for the "{3}" metadata.  Duplicate items are not supported by the "{1}" parameter unless they have different values for the "{3}" metadata.</value>
    <comment>{StrBegin="MSB3083: "}</comment>
  </data>
  <data name="General.ErrorExecutingTask">
    <value>MSB3108: Error executing the {0} task. {1}</value>
    <comment>{StrBegin="MSB3108: "}</comment>
  </data>
  <data name="General.ExpectedFileGotDirectory">
    <value>Expected a file but got directory "{0}".</value>
  </data>
  <data name="General.ExpectedFileMissing">
    <value>Expected file "{0}" does not exist.</value>
  </data>
  <data name="General.FrameworksFileNotFound">
    <value>MSB3082: Task failed because "{0}" was not found, or the .NET Framework {1} is not installed.  Please install the .NET Framework {1}.</value>
    <comment>{StrBegin="MSB3082: "}</comment>
  </data>
  <data name="General.IncorrectHostObject">
    <value>MSB3087: An incompatible host object was passed into the "{0}" task.  The host object for this task must implement the "{1}" interface.</value>
    <comment>{StrBegin="MSB3087: "}</comment>
  </data>
  <data name="General.IncompatibleStateFileType">
    <value>The format of this state file is not valid.</value>
  </data>
  <data name="General.InvalidAttributeMetadata">
    <value>Item "{0}" has attribute "{1}" with value "{2}" that could not be converted to "{3}".</value>
  </data>
  <data name="General.InvalidArgument">
    <value>MSB3095: Invalid argument. {0}</value>
    <comment>{StrBegin="MSB3095: "}</comment>
  </data>
  <data name="General.InvalidAssembly">
    <value>MSB3097: File "{0}" is not a valid assembly.</value>
    <comment>{StrBegin="MSB3097: "}</comment>
  </data>
  <data name="General.InvalidValue">
    <value>MSB3098: "{1}" task received an invalid value for the "{0}" parameter.</value>
    <comment>{StrBegin="MSB3098: "}</comment>
  </data>
  <data name="General.InvalidAssemblyName" UESanitized="false" Visibility="Public">
    <value>MSB3099: Invalid assembly name "{0}". {1}</value>
    <comment>{StrBegin="MSB3099: "}UE: This message is shown when RegisterAssembly or UnregisterAssembly is passed an assembly with an invalid filename. "{0}" is the name of the file, and "{1}" is a message explaining the problem. LOCALIZATION: "{1}" is a localized message.</comment>
  </data>
  <data name="General.InvalidPropertyError" UESanitized="false" Visibility="Public">
    <value>MSB3100: Syntax for "{0}" parameter is not valid ({1}). Correct syntax is {0}="&lt;name&gt;=&lt;value&gt;".</value>
    <comment>{StrBegin="MSB3100: "}This error is shown if the user does any of the following:
    Properties="foo"              (missing property value)
    Properties="=4"               (missing property name)
    The user must pass in an actual property name and value, as in Properties="Configuration=Debug".</comment>
  </data>
  <data name="General.GlobalProperties">
    <value>Global Properties:</value>
  </data>
  <data name="General.UndefineProperties">
    <value>Removing Properties:</value>
  </data>
  <data name="General.OverridingProperties">
    <value>Overriding Global Properties for project "{0}" with:</value>
  </data>
  <data name="General.AdditionalProperties">
    <value>Additional Properties for project "{0}":</value>
  </data>
  <data name="General.ProjectUndefineProperties">
    <value>Removing Properties for project "{0}":</value>
  </data>
  <data name="General.InvalidResxFile">
    <value>MSB3103: Invalid Resx file. {0}</value>
    <comment>{StrBegin="MSB3103: "}</comment>
  </data>
  <data name="General.MalformedAssemblyName">
    <value>MSB3106: Assembly strong name "{0}" is either a path which could not be found or it is a full assembly name which is badly formed. If it is a full assembly name it may contain characters that need to be escaped with backslash(\). Those characters are Equals(=), Comma(,), Quote("), Apostrophe('), Backslash(\).</value>
    <comment>{StrBegin="MSB3106: "}</comment>
  </data>
  <data name="General.MissingOrUnknownProjectReferenceAttribute">
    <value>MSB3107: The specified project reference metadata for the reference "{0}" is missing or has an invalid value: {1}</value>
    <comment>{StrBegin="MSB3107: "}</comment>
  </data>
  <data name="General.ParameterUnsupportedOnHostCompiler">
    <value>The IDE's in-process compiler does not support the specified values for the "{0}" parameter.  Therefore, this task will fallback to using the command-line compiler.</value>
  </data>
  <data name="General.PlatformSDKFileNotFound">
    <value>MSB3091: Task failed because "{0}" was not found, or the correct Microsoft Windows SDK is not installed. The task is looking for "{0}" in the "bin" subdirectory beneath the location specified in the {1} value of the registry key {2}. You may be able to solve the problem by doing one of the following:  1) Install the Microsoft Windows SDK.  2) Install Visual Studio 2010.  3) Manually set the above registry key to the correct location.  4) Pass the correct location into the "ToolPath" parameter of the task.</value>
    <comment>{StrBegin="MSB3091: "}</comment>
  </data>
  <data name="General.PlatformSDKFileNotFoundSdkToolsPath">
    <value>MSB3084: Task attempted to find "{0}" in two locations. 1) Under the "{1}" processor specific directory which is generated based on SdkToolsPath 2) The x86 specific directory under "{2}" which is specified by the SDKToolsPath property. You may be able to solve the problem by doing one of the following:  1) Set the "SDKToolsPath" property to the location of the Microsoft Windows SDK.</value>
    <comment>{StrBegin="MSB3084: "}</comment>
  </data>
  <data name="General.SdkToolsPathNotSpecifiedOrToolDoesNotExist">
    <value>Task attempted to find "{0}" using the SdkToolsPath value "{1}". Make sure the SdkToolsPath is set to the correct value and the tool exists in the correct processor specific location below it.</value>
  </data>
  <data name="General.SdkToolsPathToolDoesNotExist">
    <value>MSB3086: Task could not find "{0}" using the SdkToolsPath "{1}" or the registry key "{2}". Make sure the SdkToolsPath is set and the tool exists in the correct processor specific location under the SdkToolsPath and that the Microsoft Windows SDK is installed</value>
    <comment>{StrBegin="MSB3086: "}</comment>
  </data>
  <data name="General.SdkToolsPathError">
    <value>MSB3666: The SDK tool "{0}" could not be found. {1}</value>
    <comment>{StrBegin="MSB3666: "} The {1} will be the exception message</comment>
  </data>
  <data name="General.ReferenceDoesNotExist">
    <value>MSB3104: The referenced assembly "{0}" was not found. If this assembly is produced by another one of your projects, please make sure to build that project before building this one.</value>
    <comment>{StrBegin="MSB3104: "}</comment>
  </data>
  <data name="General.ToolCommandFailed">
    <value>MSB3093: The command exited with code {0}.</value>
    <comment>{StrBegin="MSB3093: "}</comment>
  </data>
  <data name="General.TwoVectorsMustHaveSameLength">
    <value>MSB3094: "{2}" refers to {0} item(s), and "{3}" refers to {1} item(s). They must have the same number of items.</value>
    <comment>{StrBegin="MSB3094: "}</comment>
  </data>
  <!--
        The GenerateBindingRedirects message bucket is: MSB3831 - MSB3840

        If this bucket overflows, pls. contact 'corefxdev'.
  -->
  <data name="GenerateBindingRedirects.MissingConfigurationNode">
    <value>MSB3831: The application configuration file must have root configuration element.</value>
    <comment>{StrBegin="MSB3831: "}</comment>
  </data>
  <data name="GenerateBindingRedirects.MalformedVersionNumber">
    <value>MSB3832: The version number "{0}" is invalid.</value>
    <comment>{StrBegin="MSB3832: "}</comment>
  </data>
  <data name="GenerateBindingRedirects.MalformedAssemblyName">
    <value>MSB3833: The assembly name "{0}" contained in the suggested binding redirect is invalid.</value>
    <comment>{StrBegin="MSB3833: "}</comment>
  </data>
  <data name="GenerateBindingRedirects.NoSuggestedRedirects">
    <value>No suggested binding redirects from ResolveAssemblyReferences.</value>
  </data>
  <data name="GenerateBindingRedirects.MissingNode">
    <value>MSB3835: The "{0}" node is missing from the "{1}" node. Skipping.</value>
    <comment>{StrBegin="MSB3835: "}</comment>
  </data>
  <data name="GenerateBindingRedirects.OverlappingBindingRedirect">
    <value>MSB3836: The explicit binding redirect on "{0}" conflicts with an autogenerated binding redirect. Consider removing it from the application configuration file or disabling autogenerated binding redirects. The build will replace it with: "{1}".</value>
    <comment>{StrBegin="MSB3836: "}</comment>
  </data>
  <data name="GenerateBindingRedirects.ProcessingSuggestedRedirect">
    <value>Processing suggested binding redirect on "{0}" with MaxVersion "{1}".</value>
  </data>
  <!--
        The GenerateBootstrapper message bucket is: MSB3141 - MSB3170

        If this bucket overflows, pls. contact 'vsppbdev'.
  -->
  <data name="GenerateBootstrapper.CircularDependency">
    <value>MSB3161: A circular dependency was detected between the following built packages: {0}.</value>
    <comment>{StrBegin="MSB3161: "}</comment>
  </data>
  <data name="GenerateBootstrapper.CopyError">
    <value>MSB3142: An error occurred trying to copy '{0}' to '{1}': {2}</value>
    <comment>{StrBegin="MSB3142: "}</comment>
  </data>
  <data name="GenerateBootstrapper.CopyPackageError">
    <value>MSB3143: An error occurred trying to copy '{0}' for item '{1}': {2}</value>
    <comment>{StrBegin="MSB3143: "}</comment>
  </data>
  <data name="GenerateBootstrapper.DependencyNotFound">
    <value>MSB3162: The '{0}' item selected requires '{1}'. Select the missing prerequisite in the Prerequisites Dialog Box or create a bootstrapper package for the missing prerequisite.</value>
    <comment>{StrBegin="MSB3162: "}</comment>
  </data>
  <data name="GenerateBootstrapper.DifferingPublicKeys">
    <value>MSB3165: The value of the '{0}' attribute in '{1}' does not match that of file '{2}'.</value>
    <comment>{StrBegin="MSB3165: "}</comment>
  </data>
  <data name="GenerateBootstrapper.DuplicateItems">
    <value>MSB3168: Duplicate item '{0}' will be ignored.</value>
    <comment>{StrBegin="MSB3168: "}</comment>
  </data>
  <data name="GenerateBootstrapper.General">
    <value>MSB3169: An error occurred generating a bootstrapper: {0}</value>
    <comment>{StrBegin="MSB3169: "}</comment>
  </data>
  <data name="GenerateBootstrapper.IncludedProductIncluded">
    <value>MSB3151: Item '{0}' already includes '{1}'.</value>
    <comment>{StrBegin="MSB3151: "}</comment>
  </data>
  <data name="GenerateBootstrapper.InvalidComponentsLocation">
    <value>MSB3163: Build input parameter 'ComponentsLocation={0}' is not valid. The value must be one of 'HomeSite', 'Relative', or 'Absolute'. Defaulting to 'HomeSite'.</value>
    <comment>{StrBegin="MSB3163: "}</comment>
  </data>
  <data name="GenerateBootstrapper.InvalidInput">
    <value>MSB3144: Not enough data was provided to generate a bootstrapper. Please provide a value for at least one of the parameters: 'ApplicationFile' or 'BootstrapperItems'.</value>
    <comment>{StrBegin="MSB3144: "}</comment>
  </data>
  <data name="GenerateBootstrapper.InvalidUrl">
    <value>MSB3145: Build input parameter '{0}={1}' is not a web url or UNC share.</value>
    <comment>{StrBegin="MSB3145: "}</comment>
  </data>
  <data name="GenerateBootstrapper.MissingDependency">
    <value>MSB3146: Item '{0}' is required by '{1}', but was not included.</value>
    <comment>{StrBegin="MSB3146: "}</comment>
  </data>
  <data name="GenerateBootstrapper.MissingDependencyMultiple">
    <value>MSB3696: One of the following items '{0}' is required by '{1}', but none were included.</value>
    <comment>{StrBegin="MSB3696: "}</comment>
  </data>
  <data name="GenerateBootstrapper.MissingSetupBin">
    <value>MSB3147: Could not find required file '{0}' in '{1}'.</value>
    <comment>{StrBegin="MSB3147: "}</comment>
  </data>
  <data name="GenerateBootstrapper.MissingVerificationInformation">
    <value>MSB3141: No 'PublicKey' or 'Hash' attribute specified for file '{0}' in item '{1}'.</value>
    <comment>{StrBegin="MSB3141: "}</comment>
  </data>
  <data name="GenerateBootstrapper.MultipleDependeciesNotFound">
    <value>MSB3170: Item '{0}' could not find any of dependent items '{1}'.</value>
    <comment>{StrBegin="MSB3170: "}</comment>
  </data>
  <data name="GenerateBootstrapper.NoOutputPath">
    <value>MSB3148: No output path specified in build settings.</value>
    <comment>{StrBegin="MSB3148: "}</comment>
  </data>
  <data name="GenerateBootstrapper.NoResources">
    <value>MSB3149: No resources available for building a bootstrapper.</value>
    <comment>{StrBegin="MSB3149: "}</comment>
  </data>
  <data name="GenerateBootstrapper.NoStringsForCulture">
    <value>MSB3150: No string resources available for building a bootstrapper with culture '{0}'.</value>
    <comment>{StrBegin="MSB3150: "}</comment>
  </data>
  <data name="GenerateBootstrapper.PackageFileNotFound">
    <value>MSB3152: To enable 'Download prerequisites from the same location as my application' in the Prerequisites dialog box, you must download file '{0}' for item '{1}' to your local machine. For more information, see http://go.microsoft.com/fwlink/?LinkId=616018.</value>
    <comment>{StrBegin="MSB3152: "}</comment>
  </data>
  <data name="GenerateBootstrapper.PackageResourceFileNotFound">
    <value>MSB3166: Could not find required file '{0}' for item '{1}'.</value>
    <comment>{StrBegin="MSB3166: "}</comment>
  </data>
  <data name="GenerateBootstrapper.PackageHomeSiteMissing">
    <value>MSB3164: No 'HomeSite' attribute has been provided for '{0}', so the package will be published to the same location as the bootstrapper.</value>
    <comment>{StrBegin="MSB3164: "}</comment>
  </data>
  <data name="GenerateBootstrapper.PackageValidation">
    <value>MSB3153: Xml validation did not pass for item '{0}' located at '{1}'.</value>
    <comment>{StrBegin="MSB3153: "}</comment>
  </data>
  <data name="GenerateBootstrapper.ProductCultureNotFound">
    <value>MSB3154: Could not find string resources for item '{0}'.</value>
    <comment>{StrBegin="MSB3154: "}</comment>
  </data>
  <data name="GenerateBootstrapper.ProductNotFound">
    <value>MSB3155: Item '{0}' could not be located in '{1}'.</value>
    <comment>{StrBegin="MSB3155: "}</comment>
  </data>
  <data name="GenerateBootstrapper.ProductValidation">
    <value>MSB3156: Xml validation did not pass for item '{0}' located at '{1}'.</value>
    <comment>{StrBegin="MSB3156: "}</comment>
  </data>
  <data name="GenerateBootstrapper.UsingProductCulture">
    <value>MSB3157: Could not match culture '{0}' for item '{1}'. Using culture '{2}' instead.</value>
    <comment>{StrBegin="MSB3157: "}</comment>
  </data>
  <data name="GenerateBootstrapper.UsingResourcesCulture">
    <value>MSB3158: Could not find resources for culture '{0}'. Using culture '{1}' instead.</value>
    <comment>{StrBegin="MSB3158: "}</comment>
  </data>
  <data name="GenerateBootstrapper.ValidationError">
    <value>MSB3159: Xml Validation error in file '{0}': {1}</value>
    <comment>{StrBegin="MSB3159: "}</comment>
  </data>
  <data name="GenerateBootstrapper.ValidationWarning">
    <value>MSB3160: Xml Validation warning in file '{0}': {1}</value>
    <comment>{StrBegin="MSB3160: "}</comment>
  </data>
  <!--
        The GenerateManifest message bucket is:
            MSB3171 - MSB3190
            MSB3110 - MSB3130

        If this bucket overflows, pls. contact 'vsppbdev'.
  -->
  <data name="GenerateManifest.AllowPartiallyTrustedCallers">
    <value>MSB3177: Reference '{0}' does not allow partially trusted callers.</value>
    <comment>{StrBegin="MSB3177: "}</comment>
  </data>
  <data name="GenerateManifest.AssemblyAsFile">
    <value>MSB3178: Assembly '{0}' is incorrectly specified as a file.</value>
    <comment>{StrBegin="MSB3178: "}</comment>
  </data>
  <data name="GenerateManifest.ComImport">
    <value>MSB3179: Problem isolating COM reference '{0}': {1}</value>
    <comment>{StrBegin="MSB3179: "}</comment>
  </data>
  <data name="GenerateManifest.ConfigBindingRedirectsWithPartialTrust">
    <value>MSB3111: Use of app.config binding redirects requires full trust.</value>
    <comment>{StrBegin="MSB3111: "}</comment>
  </data>
  <data name="GenerateManifest.DuplicateAssemblyIdentity">
    <value>MSB3112: Two or more assemblies have the same identity '{0}'.</value>
    <comment>{StrBegin="MSB3112: "}</comment>
  </data>
  <data name="GenerateManifest.DuplicateComDefinition">
    <value>MSB3180: COM component '{1}' is defined in both '{3}' and '{4}', {0}="{2}".</value>
    <comment>{StrBegin="MSB3180: "}</comment>
  </data>
  <data name="GenerateManifest.DuplicateTargetPath">
    <value>MSB3181: Two or more files have the same target path '{0}'.</value>
    <comment>{StrBegin="MSB3181: "}</comment>
  </data>
  <data name="GenerateManifest.FileAssociationDefaultIconNotInstalled">
    <value>MSB3127: The default icon {0} could not be found in the current file references or is not part of the required download group. The default icon file name is case sensitive so the file name referenced in the application manifest must exactly match the icon's file name.</value>
    <comment>{StrBegin="MSB3127: "}</comment>
  </data>
  <data name="GenerateManifest.FileAssociationExtensionMissingLeadDot">
    <value>MSB3119: File association extensions must start with a period character (.).</value>
    <comment>{StrBegin="MSB3119: "}</comment>
  </data>
  <data name="GenerateManifest.FileAssociationExtensionTooLong">
    <value>MSB3120: File association extension '{0}' exceeds the maximum allowed length of {1}.</value>
    <comment>{StrBegin="MSB3120: "}</comment>
  </data>
  <data name="GenerateManifest.FileAssociationMissingAttribute">
    <value>MSB3121: The file association element in the application manifest is missing one or more of the following required attributes: extension, description, progid, or default icon.</value>
    <comment>{StrBegin="MSB3121: "}</comment>
  </data>
  <data name="GenerateManifest.FileAssociationsApplicationNotFullTrust">
    <value>MSB3122: Use of file associations requires full trust.</value>
    <comment>{StrBegin="MSB3122: "}</comment>
  </data>
  <data name="GenerateManifest.FileAssociationsCountExceedsMaximum">
    <value>MSB3123: The number of file associations exceeds the limit of {0}.</value>
    <comment>{StrBegin="MSB3123: "}</comment>
  </data>
  <data name="GenerateManifest.FileAssociationsDuplicateExtensions">
    <value>MSB3124: A file association has already been created for extension '{0}'.</value>
    <comment>{StrBegin="MSB3124: "}</comment>
  </data>
  <data name="GenerateManifest.FileAssociationsNoEntryPoint">
    <value>MSB3125: The application is using file associations but has no EntryPoint build parameter.</value>
    <comment>{StrBegin="MSB3125: "}</comment>
  </data>
  <data name="GenerateManifest.FileAssociationsNotInstalled">
    <value>MSB3126: The application is using file associations but is not marked for installation. File associations cannot be used for applications that are not installed such as applications hosted in a web browser.</value>
    <comment>{StrBegin="MSB3126: "}</comment>
  </data>
  <data name="GenerateManifest.General">
    <value>MSB3171: Problem generating manifest. {0}</value>
    <comment>{StrBegin="MSB3171: "}</comment>
  </data>
  <data name="GenerateManifest.GreaterMinimumRequiredVersion">
    <value>MSB3176: Specified minimum required version is greater than the current publish version. Please specify a version less than or equal to the current publish version.</value>
    <comment>{StrBegin="MSB3176: "}</comment>
  </data>
  <data name="GenerateManifest.HostInBrowserInvalidFrameworkVersion">
    <value>MSB3117: Application is set to host in browser but the TargetFrameworkVersion is set to v2.0.</value>
  </data>
  <data name="GenerateManifest.HostInBrowserNotOnlineOnly">
    <value>MSB3116: Application is marked to host in browser but is also marked for online and offline use. Please change your application to online only.</value>
  </data>
  <data name="GenerateManifest.IdentityFileNameMismatch">
    <value>MSB3110: Assembly '{0}' has mismatched identity '{1}', expected file name: '{2}'.</value>
    <comment>{StrBegin="MSB3110: "}</comment>
  </data>
  <data name="GenerateManifest.InvalidEntryPoint">
    <value>MSB3115: File '{0}' is not a valid entry point.</value>
    <comment>{StrBegin="MSB3115: "}</comment>
  </data>
  <data name="GenerateManifest.InvalidInputManifest">
    <value>MSB3184: Input manifest is invalid.</value>
    <comment>{StrBegin="MSB3184: "}</comment>
  </data>
  <data name="GenerateManifest.ExcludedPermissionsNotSupported">
    <value>MSB3133: The ExcludePermissions property is deprecated. The permission set requested by the application has been set to the permissions defined in Internet or Local Intranet zone. To continue using a custom Permission Set, define your custom permission set in the Security Page of the Project Designer.</value>
    <comment>{StrBegin="MSB3133: "}</comment>
  </data>
  <data name="GenerateManifest.KnownTargetZoneCannotHaveAdditionalPermissionType">
    <value>MSB3134: The permission set requested by the application exceeded the permissions allowed by the Internet or Intranet zones. Select Full Trust or to continue using partial trust, define your custom permission set in the Security Page of the Project Designer.</value>
    <comment>{StrBegin="MSB3134: "}</comment>
  </data>
  <data name="GenerateManifest.NoPermissionSetForTargetZone">
    <value>MSB3135: The PermissionSet for the target zone has not been defined for the following version of the .NET Framework: {0}.</value>
    <comment>{StrBegin="MSB3135: "}</comment>
  </data>
  <data name="GenerateManifest.InvalidItemValue">
    <value>MSB3175: Invalid value for '{0}' of item '{1}'.</value>
    <comment>{StrBegin="MSB3175: "}</comment>
  </data>
  <data name="GenerateManifest.InvalidValue">
    <value>MSB3174: Invalid value for '{0}'.</value>
    <comment>{StrBegin="MSB3174: "}</comment>
  </data>
  <data name="GenerateManifest.InvalidDeploymentProvider">
    <value>MSB3189: The update location for this application is a local path.</value>
    <comment>{StrBegin="MSB3189: "}</comment>
  </data>
  <data name="GenerateManifest.NoEntryPoint">
    <value>MSB3185: EntryPoint not specified for manifest.</value>
    <comment>{StrBegin="MSB3185: "}</comment>
  </data>
  <data name="GenerateManifest.NoIdentity">
    <value>MSB3186: Unable to infer an assembly identity for generated manifest from task input parameters.</value>
    <comment>{StrBegin="MSB3186: "}</comment>
  </data>
  <data name="GenerateManifest.PlatformMismatch">
    <value>MSB3187: Referenced assembly '{0}' targets a different processor than the application.</value>
    <comment>{StrBegin="MSB3187: "}</comment>
  </data>
  <data name="GenerateManifest.PrerequisiteNotSigned">
    <value>MSB3188: Assembly '{0}' must be strong signed in order to be marked as a prerequisite.</value>
    <comment>{StrBegin="MSB3188: "}</comment>
  </data>
  <data name="GenerateManifest.ReadInputManifestFailed">
    <value>MSB3172: Unable to read manifest '{0}'. {1}</value>
    <comment>{StrBegin="MSB3172: "}</comment>
  </data>
  <data name="GenerateManifest.ResolveFailedInReadOnlyMode">
    <value>MSB3114: Could not find file '{0}' referenced by assembly '{1}'.</value>
    <comment>{StrBegin="MSB3114: "}</comment>
  </data>
  <data name="GenerateManifest.ResolveFailedInReadWriteMode">
    <value>MSB3113: Could not find file '{0}'.</value>
    <comment>{StrBegin="MSB3113: "}</comment>
  </data>
  <data name="GenerateManifest.ManifestsSignedHashExcluded">
    <value>MSB3128: The ClickOnce manifests cannot be signed because they contain one or more references that are not hashed.</value>
    <comment>{StrBegin="MSB3128: "}</comment>
  </data>
  <data name="GenerateManifest.TargetPathTooLong">
    <value>MSB3182: File name '{0}' exceeds {1} characters.</value>
    <comment>{StrBegin="MSB3182: "}</comment>
  </data>
  <data name="GenerateManifest.UnmanagedCodePermission">
    <value>MSB3183: Reference '{0}' is an interop assembly requiring full trust.</value>
    <comment>{StrBegin="MSB3183: "}</comment>
  </data>
  <data name="GenerateManifest.WriteOutputManifestFailed">
    <value>MSB3173: Unable to write manifest '{0}'. {1}</value>
    <comment>{StrBegin="MSB3173: "}</comment>
  </data>
  <data name="GenerateManifest.InvalidRequestedExecutionLevel">
    <value>MSB3190: ClickOnce does not support the request execution level '{0}'.</value>
    <comment>{StrBegin="MSB3190: "}</comment>
  </data>
  <!--
        The GenerateResource message bucket is: MSB3551 - MSB3580, MSB3811 - MSB3830

        If this bucket overflows, pls. contact 'vsppbdev'.
  -->
  <data name="GenerateResource.ResourceNotFound">
    <value>MSB3552: Resource file "{0}" cannot be found.</value>
    <comment>{StrBegin="MSB3552: "}</comment>
  </data>
  <data name="GenerateResource.InvalidFilename">
    <value>MSB3553: Resource file "{0}" has an invalid name. {1}</value>
    <comment>{StrBegin="MSB3553: "}Appears if the input file name is so invalid we can't change the file extension on it.</comment>
  </data>
  <data name="GenerateResource.CannotWriteOutput">
    <value>MSB3554: Cannot write to the output file "{0}". {1}</value>
    <comment>{StrBegin="MSB3554: "}</comment>
  </data>
  <data name="GenerateResource.CorruptOutput">
    <value>Output file "{0}" is possibly corrupt and will be deleted and recreated.</value>
  </data>
  <data name="GenerateResource.OnlyStringsSupported">
    <value>MSB3556: Only strings can be written to a .txt file, resource "{0}" is type {1}.</value>
    <comment>{StrBegin="MSB3556: "}</comment>
  </data>
  <data name="GenerateResource.ErrorFromCodeDom">
    <value>MSB3557: Error(s) generating strongly typed resources for file "{0}".</value>
    <comment>{StrBegin="MSB3557: "}</comment>
  </data>
  <data name="GenerateResource.UnknownFileExtension">
    <value>MSB3558: Unsupported file extension "{0}" on file "{1}".</value>
    <comment>{StrBegin="MSB3558: "}</comment>
  </data>
  <data name="GenerateResource.STRCodeDomProviderFailed">
    <value>MSB3559: The code DOM provider for the "{0}" language failed. {1}</value>
    <comment>{StrBegin="MSB3559: "}</comment>
  </data>
  <data name="GenerateResource.DeleteCorruptOutputFailed">
    <value>MSB3560: Could not delete the possibly corrupt output file "{0}". {1}</value>
    <comment>{StrBegin="MSB3560: "}</comment>
  </data>
  <data name="GenerateResource.ObsoleteStringsTag">
    <value>MSB3562: The "[strings]" tag is no longer necessary in text resources; please remove it.</value>
    <comment>{StrBegin="MSB3562: "}</comment>
  </data>
  <data name="GenerateResource.UnexpectedInfBracket">
    <value>MSB3563: Unsupported square bracket keyword, "{0}".</value>
    <comment>{StrBegin="MSB3563: "}</comment>
  </data>
  <data name="GenerateResource.NoEqualsInLine">
    <value>MSB3564: Resource line without an equals sign, "{0}".</value>
    <comment>{StrBegin="MSB3564: "}</comment>
  </data>
  <data name="GenerateResource.NoNameInLine">
    <value>MSB3565: Resource line without a name.</value>
    <comment>{StrBegin="MSB3565: "}</comment>
  </data>
  <data name="GenerateResource.InvalidEscape">
    <value>MSB3566: Unsupported or invalid escape character in resource "{0}", char '{1}'.</value>
    <comment>{StrBegin="MSB3566: "}</comment>
  </data>
  <data name="GenerateResource.CodeDomError">
    <value>MSB3567: Could not generate property on class "{0}".</value>
    <comment>{StrBegin="MSB3567: "}</comment>
  </data>
  <data name="GenerateResource.CouldNotLoadType">
    <value>Could not load type {0} which is used in the .RESX file.  Ensure that the necessary references have been added to your project.</value>
  </data>
  <data name="GenerateResource.DuplicateResourceName">
    <value>MSB3568: Duplicate resource name "{0}" is not allowed, ignored.</value>
    <comment>{StrBegin="MSB3568: "}</comment>
  </data>
  <data name="GenerateResource.InvalidHexEscapeValue">
    <value>MSB3569: Invalid hex value after '\u' in resource "{0}", value '{1}'.</value>
    <comment>{StrBegin="MSB3569: "}</comment>
  </data>
  <data name="GenerateResource.CannotWriteSTRFile">
    <value>MSB3570: Cannot write to the Strongly Typed Resource class file "{0}". {1}</value>
    <comment>{StrBegin="MSB3570: "}</comment>
  </data>
  <data name="GenerateResource.STRClassNamespaceOrFilenameWithoutLanguage">
    <value>MSB3572: StronglyTypedClassName, StronglyTypedNamespace, and/or StronglyTypedFileName parameters were passed in, but no StronglyTypedLanguage. If you want to create a strongly typed resource class, please specify a language. Otherwise remove all class, file name, and namespace parameters.</value>
    <comment>{StrBegin="MSB3572: "}</comment>
  </data>
  <data name="GenerateResource.STRLanguageButNotExactlyOneSourceFile">
    <value>MSB3573: The language for a strongly typed resource class was specified, but more than one source file was passed in. Please pass in only one source file at a time if you want to generate strongly typed resource classes.</value>
    <comment>{StrBegin="MSB3573: "}</comment>
  </data>
  <data name="GenerateResource.MessageTunnel">
    <value>{0}</value>
  </data>
  <data name="GenerateResource.ProcessingFile">
    <value>Processing resource file "{0}" into "{1}".</value>
  </data>
  <data name="GenerateResource.ExtractingResWFiles">
    <value>Extracting .ResW files from assembly "{0}" into "{1}".</value>
  </data>
  <data name="GenerateResource.SkippingExtractingFromNonSupportedFramework">
    <value>Skipping extracting .ResW files from assembly "{0}" because it declares non-supported framework "{1}".</value>
  </data>
  <data name="GenerateResource.ReadResourceMessage">
    <value>Processing {0} resources from file "{1}".</value>
  </data>
  <data name="GenerateResource.CreatingSTR">
    <value>Creating strongly typed resources class "{0}".</value>
  </data>
  <data name="GenerateResource.NoSources">
    <value>No resources specified in "Sources". Skipping resource generation.</value>
    <comment>
            LOCALIZATION: Please don't localize "Sources" this is an item meta-data name.
    </comment>
  </data>
  <data name="GenerateResource.NothingOutOfDate">
    <value>No resources are out of date with respect to their source files. Skipping resource generation.</value>
  </data>
  <!-- Intentionally the same string as the engine's BuildTargetCompletelyInputNewer, so it's easy to grep the log for the out of date reason -->
  <data name="GenerateResource.InputNewer">
    <value>Input file "{0}" is newer than output file "{1}".</value>
    <comment>{0} and {1} are filenames on disk.</comment>
  </data>
  <data name="GenerateResource.LinkedInputNewer">
    <value>Linked input file "{0}" is newer than output file "{1}".</value>
    <comment>{0} and {1} are filenames on disk.</comment>
  </data>
  <!-- Intentionally the same string as the engine's BuildTargetCompletelyInputDoesntExist, so it's easy to grep the log for the out of date reason -->
  <data name="GenerateResource.InputDoesntExist">
    <value>Input file "{0}" does not exist.</value>
    <comment>{0} is a filename on disk.</comment>
  </data>
    <data name="GenerateResource.LinkedInputDoesntExist">
    <value>Linked input file "{0}" does not exist.</value>
    <comment>{0} is a filename on disk.</comment>
  </data>
  <!-- Intentionally the same string as the engine's BuildTargetCompletelyOutputDoesntExist, so it's easy to grep the log for the out of date reason -->
  <data name="GenerateResource.OutputDoesntExist">
    <value>Output file "{0}" does not exist.</value>
    <comment>{0} is a filename on disk.</comment>
  </data>
  <data name="GenerateResource.AdditionalInputNewerThanTLog">
    <value>Additional input "{0}" has been updated since the last build.  Forcing regeneration of all resources.</value>
  </data>
  <data name="GenerateResource.SeparateAppDomainBecauseNeverLockTypeAssembliesTrue">
    <value>Creating a separate AppDomain because "NeverLockTypeAssemblies" evaluated to 'true'.</value>
  </data>
  <data name="GenerateResource.SeparateAppDomainBecauseOfErrorDeserializingLineNumber">
    <value>Creating a separate AppDomain because while parsing "{0}" the serialized type "{1}" on line {2} could not be loaded. {3}</value>
  </data>
  <data name="GenerateResource.SeparateAppDomainBecauseOfException">
    <value>Creating a separate AppDomain because of error parsing "{0}". {1}</value>
  </data>
  <data name="GenerateResource.SeparateAppDomainBecauseOfExceptionLineNumber">
    <value>Creating a separate AppDomain because of error parsing "{0}" on line {1}. {2}</value>
  </data>
  <data name="GenerateResource.SeparateAppDomainBecauseOfMimeType">
    <value>Creating a separate AppDomain because of resource "{0}" representing a serialized type "{1}" in "{2}" on line {3}.</value>
  </data>
  <data name="GenerateResource.SeparateAppDomainBecauseOfType">
    <value>Creating a separate AppDomain because of resource "{0}" of type "{1}" in "{2}" on line {3}.</value>
  </data>
  <data name="GenerateResource.BadImageFormat">
    <value>MSB3574: Did not recognize "{0}" as a managed assembly.</value>
    <comment>{StrBegin="MSB3574: "}</comment>
  </data>
  <data name="GenerateResource.CannotWriteAssembly">
    <value>MSB3575: GenerateResource cannot write assemblies, only read from them. Cannot create assembly "{0}".</value>
    <comment>{StrBegin="MSB3575: "}</comment>
  </data>
  <data name="GenerateResource.CreatingCultureInfoFailed">
    <value>MSB3576: Creating the CultureInfo failed for assembly "{2}". Note the set of cultures supported is Operating System-dependent, and the Operating System has removed some cultures from time to time (ie, some Serbian cultures are split up in Windows 7).  The culture may be a user-defined custom culture that we can't currently load on this machine.  Exception info: {0}: {1}</value>
    <comment>{StrBegin="MSB3576: "}</comment>
  </data>
  <data name="GenerateResource.DuplicateOutputFilenames">
    <value>MSB3577: Two output file names resolved to the same output path: "{0}"</value>
    <comment>{StrBegin="MSB3577: "}</comment>
  </data>
  <data name="GenerateResource.NeutralityOfCultureNotPreserved">
    <value>MSB3578: This assembly contains neutral resources corresponding to the culture "{0}". These resources will not be considered neutral in the output format as we are unable to preserve this information. The resources will continue to correspond to "{0}" in the output format.</value>
    <comment>{StrBegin="MSB3578: "}</comment>
  </data>
  <data name="GenerateResource.NoResourcesFileInAssembly">
    <value>MSB3579: Couldn't find the linked resources file "{0}" listed in the assembly manifest.</value>
    <comment>{StrBegin="MSB3579: "}</comment>
  </data>
  <data name="GenerateResource.SatelliteOrMalformedAssembly">
    <value>MSB3580: The assembly in file "{0}" has an assembly culture, indicating it is a satellite assembly for culture "{1}".  But satellite assembly simple names must end in ".resources", while this one's simple name is "{2}".  This is either a main assembly with the culture incorrectly set, or a satellite assembly with an incorrect simple name.</value>
    <comment>{StrBegin="MSB3580: "}</comment>
  </data>
  <data name="GenerateResource.SatelliteAssemblyContainsCode">
    <value>MSB3811: The assembly "{0}" says it is a satellite assembly, but it contains code. Main assemblies shouldn't specify the assembly culture in their manifest, and satellites should not contain code.  This is almost certainly an error in your build process.</value>
    <comment>{StrBegin="MSB3811: "}</comment>
  </data>
  <data name="GenerateResource.SatelliteAssemblyContainsNoResourcesFile">
    <value>MSB3812: This assembly claims to be a satellite assembly, but doesn't contain any properly named .resources files as manifest resources. The name of the files should end in {0}.resources.  There is probably a build-related problem with this assembly.</value>
    <comment>{StrBegin="MSB3812: "}</comment>
  </data>
  <data name="GenerateResource.UnrecognizedUltimateResourceFallbackLocation">
    <value>MSB3813: Invalid or unrecognized UltimateResourceFallbackLocation value in the NeutralResourcesLanguageAttribute for assembly "{1}". Location: "{0}"</value>
    <comment>{StrBegin="MSB3813: "}</comment>
  </data>
  <data name="GenerateResource.ImproperlyBuiltMainAssembly">
    <value>MSB3814: Main assembly "{1}" was built improperly. The manifest resource "{0}" ends in .en-US.resources, when it should end in .resources. Either rename it to something like foo.resources (and consider using the NeutralResourcesLanguageAttribute on the main assembly), or move it to a US English satellite assembly.</value>
    <comment>{StrBegin="MSB3814: "}</comment>
  </data>
  <data name="GenerateResource.ImproperlyBuiltSatelliteAssembly">
    <value>MSB3815: Satellite assembly "{2}" was built improperly. The manifest resource "{0}" will not be found by the ResourceManager.  It must end in "{1}".</value>
    <comment>{StrBegin="MSB3815: "}</comment>
  </data>
  <data name="GenerateResource.CannotLoadAssemblyLoadFromFailed">
    <value>MSB3816: Loading assembly "{0}" failed. {1}</value>
    <comment>{StrBegin="MSB3816: "}</comment>
  </data>
  <data name="GenerateResource.MainAssemblyMissingNeutralResourcesLanguage">
    <value>MSB3817: The assembly "{0}" does not have a NeutralResourcesLanguageAttribute on it. To be used in an app package, portable libraries must define a NeutralResourcesLanguageAttribute on their main assembly (ie, the one containing code, not a satellite assembly).</value>
    <comment>{StrBegin="MSB3817: "}</comment>
  </data>
  <data name="GenerateResource.ExecuteAsToolAndExtractResWNotSupported">
    <value>MSB3818: The GenerateResource task doesn't currently support simultaneously running as an external tool and extracting ResW files from assemblies.</value>
    <comment>{StrBegin="MSB3818: "}</comment>
  </data>
  <data name="GenerateResource.MissingFile">
    <value>MSB3819: Cannot find assembly "{0}", which may contain managed resources that need to be included in this app package.  Please ensure that this assembly exists.</value>
    <comment>{StrBegin="MSB3819: "}</comment>
  </data>
  <data name="GenerateResource.PathTooLong">
    <value>MSB3820: The path needed to store build-related temporary files is too long.  Try your project in a shorter directory, or rename some of your resources.  The full path was "{0}".</value>
    <comment>{StrBegin="MSB3820: "}</comment>
  </data>
  <data name="GenerateResource.MOTW">
    <value>MSB3821: Couldn't process file {0} due to its being in the Internet or Restricted zone or having the mark of the web on the file. Remove the mark of the web if you want to process these files.</value>
    <comment>{StrBegin="MSB3821: "} "Internet zone", "Restricted zone", and "mark of the web" are Windows concepts that may have a specific translation.</comment>
  </data>
  <data name="GenerateResource.PreserializedResourcesRequiresExtensions">
    <value>MSB3822: Non-string resources require the System.Resources.Extensions assembly at runtime, but it was not found in this project's references.</value>
    <comment>{StrBegin="MSB3822: "}</comment>
  </data>
  <data name="GenerateResource.PreserializedResourcesRequiresProperty">
    <value>MSB3823: Non-string resources require the property GenerateResourceUsePreserializedResources to be set to true.</value>
    <comment>{StrBegin="MSB3823: "}</comment>
  </data>
  <data name="GenerateResource.CoreSupportsLimitedScenarios">
    <value>MSB3824: In order to build with .NET Core, resource inputs must be in .txt or .resx format.</value>
    <comment>{StrBegin="MSB3824: "}</comment>
  </data>


  <!--
        The GetAssemblyIdentity message bucket is: MSB3441 - MSB3450

        If this bucket overflows, pls. contact 'vsppbdev'.
  -->
  <data name="GetAssemblyIdentity.CouldNotGetAssemblyName" UESanitized="false" Visibility="Public">
    <value>MSB3441: Cannot get assembly name for "{0}". {1}</value>
    <comment>{StrBegin="MSB3441: "}</comment>
  </data>
  <!--
        The GetFrameworkSdkPath group of messages does not have a message code bucket.

        If a message in this group needs a code, pls. contact 'vsppbdev'.
  -->
  <data name="GetFrameworkSdkPath.CouldNotFindSDK">
    <value>Could not locate the expected version of the Microsoft Windows SDK. Looked for a location specified in the "{0}" value of the registry key "{1}". If your build process does not need the SDK then this can be ignored. Otherwise you can solve the problem by doing one of the following:  1) Install the Microsoft Windows SDK.  2) Install Visual Studio 2010.  3) Manually set the above registry key to the correct location.</value>
  </data>
  <data name="GetFrameworkSdkPath.FoundSDK">
    <value>Found the Microsoft Windows SDK installed at "{0}".</value>
  </data>
  <!--
        The GetRedistListPath message bucket is: MSB3131 - MSB3140

        If a message in this group needs a code, pls. contact 'vsppbdev'.
  -->
  <!--
        The MakeDir message bucket is: MSB3191 - MSB3200

        If this bucket overflows, pls. contact 'vsppbdev'.
  -->
  <data name="MakeDir.Comment">
    <value>Creating directory "{0}".</value>
  </data>
  <data name="MakeDir.Error">
    <value>MSB3191: Unable to create directory "{0}". {1}</value>
    <comment>{StrBegin="MSB3191: "}</comment>
  </data>
  <!--
        The Message task message bucket is: MSB3511 - MSB3520

        If this bucket overflows, pls. contact 'vsppbdev'.
  -->
  <data name="Message.InvalidImportance" UESanitized="false" Visibility="Public">
    <value>MSB3511: "{0}" is an invalid value for the "Importance" parameter. Valid values are: High, Normal and Low.</value>
    <comment>{StrBegin="MSB3511: "}UE: This message is shown when a user specifies a value for the importance attribute of Message which is not valid.
            The importance enumeration is: High, Normal and Low.  Specifying any other importance will result in this message being shown
            LOCALIZATION: "Importance" should not be localized.
            High should not be localized.
            Normal should not be localized.
            Low should not be localized.</comment>
  </data>
  <!--
        The Move task message bucket is: MSB3676 - MSB3685

        If this bucket overflows, pls. contact 'vsppbdev'.
  -->
  <data name="Move.CreatesDirectory">
    <value>Creating directory "{0}".</value>
  </data>
  <data name="Move.DestinationIsDirectory">
    <value>MSB3676: Could not move the file "{0}" to the destination file "{1}", because the destination is a folder instead of a file. To move the source file into a folder, consider using the DestinationFolder parameter instead of DestinationFiles.</value>
    <comment>{StrBegin="MSB3676: "}</comment>
  </data>
  <data name="Move.Error">
    <value>MSB3677: Unable to move file "{0}" to "{1}". {2}</value>
    <comment>{StrBegin="MSB3677: "}</comment>
  </data>
  <data name="Move.ExactlyOneTypeOfDestination">
    <value>MSB3678: Both "{0}" and "{1}" were specified as input parameters in the project file. Only one must be provided.</value>
    <comment>{StrBegin="MSB3678: "}</comment>
  </data>
  <data name="Move.FileComment">
    <value>Moving file from "{0}" to "{1}".</value>
  </data>
  <data name="Move.NeedsDestination">
    <value>MSB3679: No destination specified for Move. Please supply either "{0}" or "{1}".</value>
    <comment>{StrBegin="MSB3679: "}</comment>
  </data>
  <data name="Move.SourceDoesNotExist">
    <value>MSB3680: The source file "{0}" does not exist.</value>
    <comment>{StrBegin="MSB3680: "}</comment>
  </data>
  <data name="Move.SourceIsDirectory">
    <value>MSB3681: The source file "{0}" is a directory. The "Move" task does not support moving directories.</value>
    <comment>{StrBegin="MSB3681: "}</comment>
  </data>
  <!--
        The MSBuild message bucket is: MSB3201 - MSB3210

        If this bucket overflows, pls. contact 'vsppbdev'.
  -->
  <data name="MSBuild.CannotRebaseOutputItemPath" UESanitized="false" Visibility="Public">
    <value>MSB3203: The output path "{0}" cannot be rebased. {1}</value>
    <comment>{StrBegin="MSB3203: "}UE: This message is shown when the user asks the "MSBuild" task to rebase the paths of its output items relative to the project from where the "MSBuild" task is called (as opposed to the project(s) on which the "MSBuild" task is called), and one of the output item paths is invalid. LOCALIZATION: "{1}" is a localized message from a CLR/FX exception explaining the problem.</comment>
  </data>
  <data name="MSBuild.ProjectFileNotFound" UESanitized="false" Visibility="Public">
    <value>MSB3202: The project file "{0}" was not found.</value>
    <comment>{StrBegin="MSB3202: "}UE: This message is shown when the user passes a non-existent project file to the MSBuild task, in the "Projects" parameter.
             and they have not specified the SkipNonexistentProjects parameter, or it is set to false.</comment>
  </data>
  <data name="MSBuild.ProjectFileNotFoundMessage" UESanitized="false" Visibility="Public">
    <value>Skipping project "{0}" because it was not found.</value>
    <comment>UE: This message is shown when the user passes a non-existent project file to the MSBuild task, in the "Projects" parameter, and they have specified the SkipNonexistentProjects parameter.</comment>
  </data>
  <data name="MSBuild.ProjectUpgradeNeededToVcxProj">
    <value>MSB3204: The project file "{0}" is in the ".vcproj" file format, which MSBuild no longer supports. Please convert the project by opening it in the Visual Studio IDE or running the conversion tool, or use MSBuild 3.5 or earlier to build it.</value>
    <comment>{StrBegin="MSB3204: "} LOC: ".vcproj" should not be localized</comment>
  </data>
  <data name="MSBuild.InvalidSkipNonexistentProjectValue">
    <value>MSB3205: SkipNonexistentProject can only accept values of "True", "False" and "Build".</value>
    <comment>{StrBegin="MSB3205: "} LOC: "SkipNonexistentProject", "True", "False" and "Build" should not be localized</comment>
  </data>
  <data name="MSBuild.SkippingRemainingProjects">
    <value>The MSBuild task is skipping the remaining projects because the StopOnFirstFailure parameter was set to true.</value>
    <comment>LOCALIZATION:  Do not localize the words "MSBuild" or "StopOnFirstFailure".</comment>
  </data>
  <data name="MSBuild.SkippingRemainingTargets">
    <value>The MSBuild task is skipping the remaining targets because the StopOnFirstFailure parameter was set to true.</value>
    <comment>LOCALIZATION:  Do not localize the words "MSBuild" or "StopOnFirstFailure".</comment>
  </data>
  <data name="MSBuild.NotBuildingInParallel">
    <value>Overriding the BuildingInParallel property by setting it to false. This is due to the system being run in single process mode with StopOnFirstFailure set to true.</value>
    <comment>LOCALIZATION:  Do not localize the words "MSBuild", "BuildingInParallel", or "StopOnFirstFailure".</comment>
  </data>
  <data name="MSBuild.NoStopOnFirstFailure">
    <value>StopOnFirstFailure will have no effect when the following conditions are all present: 1) The system is running in multiple process mode 2) The BuildInParallel property is true. 3) The RunEachTargetSeparately property is false.</value>
    <comment>LOCALIZATION:  Do not localize the words "RunEachTargetSeparately", "BuildingInParallel", or "StopOnFirstFailure".</comment>
  </data>
  <!--
        The ReadLinesFromFile message bucket is: MSB3501 - MSB3510.

        If this bucket overflows, pls. contact 'vsppbdev'.
  -->
  <data name="ReadLinesFromFile.ErrorOrWarning">
    <value>MSB3501: Could not read lines from file "{0}". {1}</value>
    <comment>{StrBegin="MSB3501: "}</comment>
  </data>
  <!--
        The RegisterAssembly message bucket is: MSB3211 - MSB3230

        If this bucket overflows, pls. contact 'vsppbdev'.
  -->
  <data name="RegisterAssembly.AssemblyNotRegisteredForComInterop">
    <value>MSB3211: The assembly '{0}' is not registered for COM Interop. Please register it with regasm.exe /tlb.</value>
    <comment>{StrBegin="MSB3211: "}</comment>
  </data>
  <data name="RegisterAssembly.CantExportTypeLib">
    <value>MSB3212: The assembly "{0}" could not be converted to a type library. {1}</value>
    <comment>{StrBegin="MSB3212: "}</comment>
  </data>
  <data name="RegisterAssembly.CantRegisterAssembly">
    <value>MSB3217: Cannot register assembly "{0}". {1}</value>
    <comment>{StrBegin="MSB3217: "}</comment>
  </data>
  <data name="RegisterAssembly.CantRegisterTypeLib">
    <value>MSB3213: Cannot register type library "{0}". {1}</value>
    <comment>{StrBegin="MSB3213: "}</comment>
  </data>
  <data name="RegisterAssembly.NoValidTypes">
    <value>MSB3214: "{0}" does not contain any types that can be registered for COM Interop.</value>
    <comment>{StrBegin="MSB3214: "}</comment>
  </data>
  <data name="RegisterAssembly.RegisterAsmFileDoesNotExist">
    <value>MSB3215: Cannot register assembly "{0}" - file doesn't exist.</value>
    <comment>{StrBegin="MSB3215: "}</comment>
  </data>
  <data name="RegisterAssembly.RegisteringAssembly">
    <value>Registering assembly "{0}" for COM Interop.</value>
  </data>
  <data name="RegisterAssembly.RegisteringTypeLib">
    <value>Exporting and registering type library "{0}".</value>
  </data>
  <data name="RegisterAssembly.TypeLibUpToDate">
    <value>Type library "{0}" is up to date, skipping regeneration.</value>
  </data>
  <data name="RegisterAssembly.UnauthorizedAccess">
    <value>MSB3216: Cannot register assembly "{0}" - access denied. Please make sure you're running the application as administrator. {1}</value>
    <comment>{StrBegin="MSB3216: "}</comment>
  </data>
  <!--
        The RemoveDir message bucket is: MSB3231 - MSB3240

        If this bucket overflows, pls. contact 'vsppbdev'.
  -->
  <data name="RemoveDir.Error">
    <value>MSB3231: Unable to remove directory "{0}". {1}</value>
    <comment>{StrBegin="MSB3231: "}</comment>
  </data>
  <data name="RemoveDir.Removing">
    <value>Removing directory "{0}".</value>
  </data>
  <data name="RemoveDir.SkippingNonexistentDirectory">
    <value>Directory "{0}" doesn't exist. Skipping.</value>
  </data>
  <!--
        The ResGen message bucket is: MSB3451 - MSB3460

        If this bucket overflows, pls. contact 'vsppbdev'.
  -->
  <data name="ResGen.NoInputFiles">
    <value>No resources specified in "InputFiles". Skipping resource generation.</value>
  </data>
  <data name="ResGen.SdkOrToolPathNotSpecifiedOrInvalid">
    <value>MSB3451: Neither SDKToolsPath '{0}' nor ToolPath '{1}' is a valid directory.  One of these must be set.</value>
    <comment>{StrBegin="MSB3451: "}</comment>
  </data>
  <data name="ResGen.STRClassNamespaceOrFilenameWithoutLanguage">
    <value>MSB3452: StronglyTypedClassName, StronglyTypedNamespace, and/or StronglyTypedFileName parameters were passed in, but no StronglyTypedLanguage. If you want to create a strongly typed resource class, please specify a language. Otherwise remove all class, file name, and namespace parameters.</value>
    <comment>{StrBegin="MSB3452: "}</comment>
  </data>
  <data name="ResGen.STRLanguageButNotExactlyOneSourceFile">
    <value>MSB3453: The language for a strongly typed resource class was specified, but more than one source file was passed in. Please pass in only one source file at a time if you want to generate strongly typed resource classes.</value>
    <comment>{StrBegin="MSB3453: "}</comment>
  </data>
  <data name="ResGen.TrackerNotFound">
    <value>MSB3454: Tracker.exe is required to correctly incrementally generate resources in some circumstances, such as when building on a 64-bit OS using 32-bit MSBuild. This build requires Tracker.exe, but it could not be found.  The task is looking for Tracker.exe beneath the {0} value of the registry key {1}.  To solve the problem, either: 1) Install the Microsoft Windows SDK v7.0A or later. 2) Install Microsoft Visual Studio 2010. 3) Manually set the above registry key to the correct location. Alternatively, you can turn off incremental resource generation by setting the "TrackFileAccess" property to "false".</value>
    <comment>{StrBegin="MSB3454: "}</comment>
  </data>
  <data name="ResGen.CommandTooLong">
    <value>MSB3455: ResGen.exe may not run because the command line is {0} characters long, which exceeds the maximum length of the command. To fix this problem, please either (1) remove unnecessary assembly references, or (2) make the paths to those references shorter.</value>
    <comment>{StrBegin="MSB3455: "}</comment>
  </data>
  <!--
        The ResolveAssemblyReference message bucket is: MSB3241 - MSB3280

        If this bucket overflows, pls. contact 'vsppbdev'.
  -->
  <data name="ResolveAssemblyReference.AssemblyFoldersExSearchLocations">
    <value>AssemblyFoldersEx location: "{0}"</value>
  </data>
  <data name="ResolveAssemblyReference.SearchedAssemblyFoldersEx">
    <value>Considered AssemblyFoldersEx locations.</value>
  </data>
    <data name="ResolveAssemblyReference.ConflictFound">
    <value>There was a conflict between "{0}" and "{1}".</value>
  </data>
  <data name="ResolveAssemblyReference.ConflictHigherVersionChosen">
    <value>"{0}" was chosen because it had a higher version.</value>
  </data>
  <data name="ResolveAssemblyReference.ConflictPrimaryChosen">
    <value>"{0}" was chosen because it was primary and "{1}" was not.</value>
  </data>
  <data name="ResolveAssemblyReference.ConflictRedirectSuggestion">
    <value>Consider app.config remapping of assembly "{0}" from Version "{1}" [{2}] to Version "{3}" [{4}] to solve conflict and get rid of warning.</value>
    <comment>
            UE and LOCALIZATION:
        {1} and {3} are version numbers like 1.0.0.0
                {2} and {4} are file names correspending to {1} and {3} respectively
                {0} is an assembly name with no version number like 'D, Culture=neutral, PublicKeyToken=aaaaaaaaaaaaaaaa'
    </comment>
  </data>
  <data name="ResolveAssemblyReference.ConsideredAndRejectedBecauseFusionNamesDidntMatch">
    <value>Considered "{0}",
			but its name "{1}"
			didn't match the expected name "{2}".</value>
  </data>
  <data name="ResolveAssemblyReference.ConsideredAndRejectedBecauseNoFile">
    <value>Considered "{0}", but it didn't exist.</value>
  </data>
  <data name="ResolveAssemblyReference.ConsideredAndRejectedBecauseNotAFileNameOnDisk">
    <value>Considered treating "{0}" as a file name, but it didn't exist.</value>
  </data>
  <data name="ResolveAssemblyReference.ConsideredAndRejectedBecauseNotInGac">
    <value>Considered "{0}", which was not found in the GAC.</value>
  </data>
  <data name="ResolveAssemblyReference.ConsideredAndRejectedBecauseTargetDidntHaveFusionName">
    <value>Considered "{0}", which existed but didn't have a valid identity. This may not be an assembly.</value>
  </data>
  <data name="ResolveAssemblyReference.TargetedProcessorArchitectureDoesNotMatch">
    <value>Considered "{0}", which existed but had a processor architecture "{1}" which does not match the targeted processor architecture "{2}".</value>
  </data>
  <data name="ResolveAssemblyReference.Dependency">
    <value>Dependency "{0}".</value>
  </data>
  <data name="ResolveAssemblyReference.EightSpaceIndent">
    <value>        {0}</value>
  </data>
  <data name="ResolveAssemblyReference.TenSpaceIndent">
    <value>          {0}</value>
  </data>
  <data name="ResolveAssemblyReference.TwelveSpaceIndent">
    <value>            {0}</value>
  </data>
  <data name="ResolveAssemblyReference.FoundRelatedFile">
    <value>Found related file "{0}".</value>
  </data>
  <data name="ResolveAssemblyReference.FoundSatelliteFile">
    <value>Found satellite file "{0}".</value>
  </data>
  <data name="ResolveAssemblyReference.FoundScatterFile">
    <value>Found embedded scatter file "{0}".</value>
  </data>
  <data name="ResolveAssemblyReference.FourSpaceIndent">
    <value>    {0}</value>
  </data>
  <data name="ResolveAssemblyReference.IgnoringBecauseNonEmptySubtype">
    <value>Ignoring "{0}" because it has a non-empty subtype "{1}".</value>
  </data>
  <data name="ResolveAssemblyReference.BadTargetFrameworkFormat">
    <value>Ignoring invalid Target Framework value "{0}".</value>
  </data>
  <data name="ResolveAssemblyReference.ConflictBetweenAppConfigAndAutoUnify">
    <value>MSB3242: Conflict between mutually exclusive parameters. AutoUnify was 'true' and AppConfigFile was set.</value>
    <comment>{StrBegin="MSB3242: "}</comment>
  </data>
  <data name="ResolveAssemblyReference.ConflictUnsolvable">
    <value>MSB3243: No way to resolve conflict between "{0}" and "{1}". Choosing "{0}" arbitrarily.</value>
    <comment>{StrBegin="MSB3243: "}</comment>
  </data>
  <data name="ResolveAssemblyReference.FailedToFindDependentFiles">
    <value>MSB3244: Could not find dependent files. {0}</value>
    <comment>{StrBegin="MSB3244: "}</comment>
  </data>
  <data name="ResolveAssemblyReference.FailedToResolveReference">
    <value>MSB3245: Could not resolve this reference. {0} If this reference is required by your code, you may get compilation errors.</value>
    <comment>{StrBegin="MSB3245: "}</comment>
  </data>
  <data name="ResolveAssemblyReference.FailedWithException">
    <value>MSB3246: Resolved file has a bad image, no metadata, or is otherwise inaccessible. {0}</value>
    <comment>{StrBegin="MSB3246: "}</comment>
  </data>
  <data name="ResolveAssemblyReference.SuggestedRedirects">
    <value>MSB3247: Found conflicts between different versions of the same dependent assembly. In Visual Studio, double-click this warning (or select it and press Enter) to fix the conflicts; otherwise, add the following binding redirects to the "runtime" node in the application configuration file: {0}</value>
    <comment>{StrBegin="MSB3247: "}</comment>
  </data>
  <data name="ResolveAssemblyReference.InvalidParameter">
    <value>MSB3248: Parameter "{0}" has invalid value "{1}". {2}</value>
    <comment>{StrBegin="MSB3248: "}</comment>
  </data>
  <data name="ResolveAssemblyReference.InvalidAppConfig">
    <value>MSB3249: Application Configuration file "{0}" is invalid. {1}</value>
    <comment>{StrBegin="MSB3249: "}</comment>
  </data>
  <data name="ResolveAssemblyReference.InvalidInstalledAssemblyTablesFile">
    <value>MSB3250: The file "{0}" will be ignored because it cannot be read. This file was either passed in to InstalledAssemblyTables or was found by searching the {1} folder in the TargetFrameworkDirectories. {2}</value>
    <comment>{StrBegin="MSB3250: "}</comment>
  </data>
  <data name="ResolveAssemblyReference.FailedToResolveReferenceBecauseHigherTargetFramework">
    <value>MSB3251: Could not resolve assembly {0}. The target framework required by this assembly ({1}) is higher than the project target framework. If this reference is required by your code, you may get compilation errors.</value>
  </data>
  <data name="ResolveAssemblyReference.FailedToResolveReferenceBecausePrimaryAssemblyInExclusionList">
    <value>MSB3252: The currently targeted framework "{1}" does not include the referenced assembly "{0}". To fix this, either (1) change the targeted framework for this project or (2) remove the referenced assembly from the project.</value>
    <comment>{StrBegin="MSB3252: "}</comment>
  </data>
  <data name="ResolveAssemblyReference.FailBecauseDependentAssemblyInExclusionList">
    <value>MSB3253: The currently targeted framework "{2}" does not include "{1}" which the referenced assembly "{0}" depends on. This caused the referenced assembly to not resolve. To fix this, either (1) change the targeted framework for this project, or (2) remove the referenced assembly from the project.</value>
    <comment>{StrBegin="MSB3253: "}</comment>
  </data>
  <data name="ResolveAssemblyReference.InvalidInstalledAssemblySubsetTablesFile">
    <value>MSB3254: The file "{0}" will be ignored because it cannot be read. This file was either passed in to InstalledAssemblySubsetTables or was found by searching the {1} folder in the TargetFrameworkDirectories. {2}</value>
    <comment>{StrBegin="MSB3254: "}</comment>
  </data>
  <data name="ResolveAssemblyReference.NoSubsetsFound">
    <value>MSB3255: Could not find any Target Framework Subset files in the Target Framework Directories or at the locations specified in the InstalledAssemblySubsetTables.</value>
    <comment>{StrBegin="MSB3255: "}</comment>
  </data>
    <data name="ResolveAssemblyReference.NoRedistAssembliesToGenerateExclusionList">
    <value>MSB3256: No assemblies were read in from the redist lists. A TargetFramework profile exclusion list could not be generated. </value>
    <comment>{StrBegin="MSB3256: "}</comment>
  </data>
  <data name="ResolveAssemblyReference.PrimaryReferenceOutsideOfFramework">
    <value>MSB3257: The primary reference "{0}" could not be resolved because it has a higher version "{1}" than exists in the current target framework. The version found in the current target framework is "{2}".</value>
    <comment>{StrBegin="MSB3257: "}</comment>
  </data>
  <data name="ResolveAssemblyReference.DependencyReferenceOutsideOfFramework">
    <value>MSB3258: The primary reference "{0}" could not be resolved because it has an indirect dependency on the .NET Framework assembly "{1}" which has a higher version "{2}" than the version "{3}" in the current target framework.</value>
    <comment>{StrBegin="MSB3258: "}</comment>
  </data>
  <data name="ResolveAssemblyReference.CannotSetProfileAndSubSet">
    <value>MSB3259: Invalid parameter combination. Can only set either subset or profile parameters. Cannot set one or more subset parameters ("TargetFrameworkSubsets", "InstalledAssemblySubsetTables") and one or more profile parameters ("ProfileName", "FullFrameworkFolders", "FullFrameworkAssemblyTables") at the same time. </value>
    <comment>{StrBegin="MSB3259: "}</comment>
  </data>
  <data name="ResolveAssemblyReference.NoProfilesFound">
    <value>MSB3260: Could not find any target framework profile redist files in the FullFrameworkFolders locations.</value>
    <comment>{StrBegin="MSB3260: "}</comment>
  </data>
  <data name="ResolveAssemblyReference.FrameworkDirectoryOnProfiles">
    <value>MSB3261: The FrameworkDirectory metadata must be set on all items passed to the FullFrameworkAssemblyTables parameter. The item "{0}" did not have the metadata set.</value>
    <comment>{StrBegin="MSB3261: "}</comment>
  </data>
  <data name="ResolveAssemblyReference.MustSetProfileNameAndFolderLocations">
    <value>MSB3262: When targeting a profile the ProfileName parameter and one of FullFrameworkFolders or FullFrameworkAssemblyTables must be set.</value>
    <comment>{StrBegin="MSB3262: "}</comment>
  </data>
  <data name="ResolveAssemblyReference.InvalidProfileRedistLocation">
    <value>MSB3263: The file "{0}" will be ignored because it cannot be read. This file was either passed in to FullFrameworkAssemblyTables or was found by searching the "{1}" folder in the FullFrameworkFolders. {2}</value>
    <comment>{StrBegin="MSB3263: "}</comment>
  </data>
  <data name="ResolveAssemblyReference.PrimaryReferenceInAnotherFramework">
    <value>MSB3267: The primary reference "{0}", which is a framework assembly, could not be resolved in the currently targeted framework. "{1}". To resolve this problem, either remove the reference "{0}" or retarget your application to a framework version which contains "{0}".</value>
    <comment>{StrBegin="MSB3267: "}</comment>
  </data>
  <data name="ResolveAssemblyReference.DependencyReferenceInAnotherFramework">
    <value>MSB3268: The primary reference "{0}" could not be resolved because it has an indirect dependency on the framework assembly "{1}" which could not be resolved in the currently targeted framework. "{2}". To resolve this problem, either remove the reference "{0}" or retarget your application to a framework version which contains "{1}".</value>
    <comment>{StrBegin="MSB3268: "}</comment>
  </data>
  <data name="ResolveAssemblyReference.ProblemDeterminingFrameworkMembership">
    <value>MSB3269: Could not determine if resolved references are part of the targeted framework because of an error. "{0}"</value>
    <comment>{StrBegin="MSB3269: "}</comment>
  </data>
  <data name="ResolveAssemblyReference.MismatchBetweenTargetedAndReferencedArch">
    <value>MSB3270: There was a mismatch between the processor architecture of the project being built "{0}" and the processor architecture of the reference "{1}", "{2}". This mismatch may cause runtime failures. Please consider changing the targeted processor architecture of your project through the Configuration Manager so as to align the processor architectures between your project and references, or take a dependency on references with a processor architecture that matches the targeted processor architecture of your project.</value>
    <comment>{StrBegin="MSB3270: "}</comment>
  </data>
    <data name="ResolveAssemblyReference.MismatchBetweenTargetedAndReferencedArchOfImplementation">
    <value>MSB3271: There was a mismatch between the processor architecture of the project being built "{0}" and the processor architecture, "{1}", of the implementation file "{2}" for "{3}". This mismatch may cause runtime failures. Please consider changing the targeted processor architecture of your project through the Configuration Manager so as to align the processor architectures between your project and implementation file, or choose a winmd file with an implementation file that has a processor architecture which matches the targeted processor architecture of your project.</value>
    <comment>{StrBegin="MSB3271: "}</comment>
  </data>
    <data name="ResolveAssemblyReference.ProblemReadingImplementationDll">
    <value>MSB3272: There was a problem reading the implementation file "{0}". "{1}"</value>
    <comment>{StrBegin="MSB3272: "}</comment>
  </data>
  <data name="ResolveAssemblyReference.ImplementationDllHasInvalidPEHeader">
    <value>Invalid PE header found. The implementation file will not used.</value>
    <comment>This message can be used as the {1} in MSB3272</comment>
  </data>
    <data name="ResolveAssemblyReference.UnknownProcessorArchitecture">
    <value>MSB3273: Unknown processor architecture. The implementation file "{0}" for "{1}" had an ImageFileMachine value of "0x{2}". If you wish to use this implementation file make sure the "ResolveAssemblyWarnOrErrorOnTargetArchitectureMismatch" property in your project is set to "Warning" or "None".</value>
    <comment>{StrBegin="MSB3273: "}</comment>
  </data>
  <data name="ResolveAssemblyReference.PrimaryReferenceOutsideOfFrameworkUsingAttribute">
    <value>MSB3274: The primary reference "{0}" could not be resolved because it was built against the "{1}" framework. This is a higher version than the currently targeted framework "{2}".</value>
    <comment>{StrBegin="MSB3274: "}</comment>
  </data>
  <data name="ResolveAssemblyReference.DependencyReferenceOutsideOfFrameworkUsingAttribute">
    <value>MSB3275: The primary reference "{0}" could not be resolved because it has an indirect dependency on the assembly "{1}" which was built against the "{2}" framework. This is a higher version than the currently targeted framework "{3}".</value>
    <comment>{StrBegin="MSB3275: "}</comment>
  </data>
  <data name="ResolveAssemblyReference.TurnOnAutoGenerateBindingRedirects">
    <value>MSB3276: Found conflicts between different versions of the same dependent assembly. Please set the "AutoGenerateBindingRedirects" property to true in the project file. For more information, see http://go.microsoft.com/fwlink/?LinkId=294190.</value>
    <comment>{StrBegin="MSB3276: "}</comment>
  </data>
  <data name="ResolveAssemblyReference.FoundConflicts">
    <value>MSB3277: Found conflicts between different versions of "{0}" that could not be resolved.
{1}</value>
    <comment>{StrBegin="MSB3277: "}</comment>
  </data>
  <data name="ResolveAssemblyReference.LogAttributeFormat">
    <value>{0} = '{1}'</value>
  </data>
  <data name="ResolveAssemblyReference.LogTaskPropertyFormat">
    <value>{0}:</value>
  </data>
  <data name="ResolveAssemblyReference.NotCopyLocalBecauseConflictVictim">
    <value>This reference is not "CopyLocal" because it conflicted with another reference with the same name and lost the conflict.</value>
    <comment>
        LOCALIZATION: Please don't localize "CopyLocal" this is an item meta-data name.
   </comment>
  </data>
  <data name="ResolveAssemblyReference.ImageRuntimeVersion">
    <value>The ImageRuntimeVersion for this reference is "{0}".</value>
    <comment>
      LOCALIZATION: Please don't localize "ImageRuntimeVersion" this is an item meta-data name.
    </comment>
  </data>
  <data name="ResolveAssemblyReference.IsAWinMdFile">
    <value>This reference is a WinMDFile.</value>
    <comment>
      LOCALIZATION: Please don't localize "WinMDFile" this is an item meta-data name.
    </comment>
  </data>
  <data name="ResolveAssemblyReference.NoBecauseParentReferencesFoundInGac">
    <value>This reference is not "CopyLocal" because the CopyLocalDependenciesWhenParentReferenceInGac property is set to false and all the parent references for this reference are found in the GAC.</value>
    <comment>
        LOCALIZATION: Please don't localize "CopyLocal" this is an item meta-data name. "CopyLocalDependenciesWhenParentReferenceInGac" is a property name.
   </comment>
  </data>
  <data name="ResolveAssemblyReference.NotCopyLocalBecauseEmbedded">
    <value>This reference is not "CopyLocal" because its types will be embedded into the target assembly.</value>
    <comment>
        LOCALIZATION: Please don't localize "CopyLocal" this is an item meta-data name.
   </comment>
  </data>
  <data name="ResolveAssemblyReference.NotCopyLocalBecauseFrameworksFiles">
    <value>This reference is not "CopyLocal" because it's in a Frameworks directory.</value>
    <comment>
            LOCALIZATION: Please don't localize "CopyLocal" this is an item meta-data name.
   </comment>
  </data>
  <data name="ResolveAssemblyReference.NotCopyLocalBecauseIncomingItemAttributeOverrode">
    <value>This reference is not "CopyLocal" because at least one source item had "Private" set to "false" and no source items had "Private" set to "true".</value>
    <comment>
            LOCALIZATION: Please don't localize "CopyLocal", "Private", "false", "true".
        </comment>
  </data>
  <data name="ResolveAssemblyReference.NotCopyLocalBecausePrerequisite">
    <value>This reference is not "CopyLocal" because it's a prerequisite file.</value>
    <comment>
            LOCALIZATION: Please don't localize "CopyLocal" this is an item meta-data name.
        </comment>
  </data>
  <data name="ResolveAssemblyReference.NotCopyLocalBecauseReferenceFoundInGAC">
    <value>This reference is not "CopyLocal" because it's registered in the GAC.</value>
    <comment>
            LOCALIZATION: Please don't localize "CopyLocal" this is an item meta-data name.
        </comment>
  </data>
  <data name="ResolveAssemblyReference.PrimaryReference">
    <value>Primary reference "{0}".</value>
  </data>
  <data name="ResolveAssemblyReference.RequiredBy">
    <value>Required by "{0}".</value>
  </data>
  <data name="ResolveAssemblyReference.ReferenceDependsOn">
    <value>References which depend on "{0}" [{1}].</value>
    <comment> This will look like references which depend on "A, Version=2.0.0.0 PublicKey=4a4fded9gisujf" [a.dll].</comment>
  </data>
  <data name="ResolveAssemblyReference.UnResolvedPrimaryItemSpec">
    <value>Unresolved primary reference with an item include of "{0}".</value>
    <comment> This messages is for a reference which could not be resolved, however we have its item spec and will display that. {0} will be somethign like  System or A, Version=xxx</comment>
  </data>
  <data name="ResolveAssemblyReference.PrimarySourceItemsForReference">
    <value>Project file item includes which caused reference "{0}".</value>
    <comment> This will look like, Project file item includes which caused reference "a.dll".</comment>
  </data>
   <data name="ResolveAssemblyReference.Resolved">
    <value>Resolved file path is "{0}".</value>
  </data>
  <data name="ResolveAssemblyReference.ResolvedFrom">
    <value>Reference found at search path location "{0}".</value>
  </data>
  <data name="ResolveAssemblyReference.SearchPath">
    <value>For SearchPath "{0}".</value>
  </data>
  <data name="ResolveAssemblyReference.UnificationByAppConfig">
    <value>Using this version instead of original version "{0}" in "{2}" because of a binding redirect entry in the file "{1}".</value>
  </data>
  <data name="ResolveAssemblyReference.UnificationByAutoUnify">
    <value>Using this version instead of original version "{0}" in "{1}" because AutoUnify is 'true'.</value>
  </data>
  <data name="ResolveAssemblyReference.RemappedReference">
    <value>Due to a remapping entry in the currently targeted framework redist list, reference "{0}" was remapped to "{1}".</value>
  </data>
  <data name="ResolveAssemblyReference.UnificationByFrameworkRetarget">
    <value>Using this version instead of original version "{0}" in "{1}" because there is a more recent version of this framework file.</value>
  </data>
  <data name="ResolveAssemblyReference.UnifiedDependency">
    <value>Unified Dependency "{0}".</value>
  </data>
  <data name="ResolveAssemblyReference.UnifiedPrimaryReference">
    <value>Unified primary reference "{0}".</value>
  </data>
  <data name="ResolveAssemblyReference.ProblemFindingSatelliteAssemblies">
    <value>Could not find satellite assemblies for reference "{0}". {1}</value>
  </data>
  <data name="ResolveAssemblyReference.UsingExclusionList">
    <value>A TargetFramework profile exclusion list will be generated. The exclusion list is a list of assemblies not in the profile.</value>
  </data>
  <data name="ResolveAssemblyReference.NoExclusionListBecauseofFullClientName">
    <value>A TargetFramework profile exclusion list will not be generated. A full client name "{0}" was found in the TargetFrameworkSubsetNames list.</value>
  </data>
  <data name="ResolveAssemblyReference.NoExclusionListBecauseIgnoreSubsetsAndNoAdditionalOnesProvided">
    <value>No TargetFramework subset exclusion list will be generated. IgnoreDefaultInstalledAssemblySubsetTables is true and no additional profile files were passed in to InstalledAssemblySubsetTables.</value>
  </data>
  <data name="ResolveAssemblyReference.ProfileExclusionListWillBeGenerated">
    <value>A TargetFramework profile exclusion list will be generated.</value>
  </data>
  <data name="ResolveAssemblyReference.NoExclusionListBecauseNoSubsetsPassedIn">
    <value>No TargetFramework profile exclusion list will be generated. No TargetFrameworkSubsets were provided and no additional profile files were passed in to InstalledAssemblySubsetTables.</value>
  </data>
  <data name="ResolveAssemblyReference.TargetFrameworkSubsetLogHeader">
    <value>TargetFramework Profile List Information:</value>
  </data>
  <data name="ResolveAssemblyReference.TargetFrameworkWhiteListLogHeader">
    <value>TargetFramework Profile List Paths:</value>
  </data>
  <data name="ResolveAssemblyReference.TargetFrameworkRedistLogHeader">
    <value>Redist List File Paths:</value>
  </data>
  <data name="ResolveAssemblyReference.TargetFrameworkExclusionListLogHeader">
    <value>Computed TargetFramework profile exclusion list assembly full names:</value>
  </data>
  <data name="ResolveAssemblyReference.FormattedAssemblyInfo">
    <value>Path: "{0}"</value>
  </data>
  <data name="ResolveAssemblyReference.NoSubSetRedistListName">
    <value>The redist list file "{0}" has a null or empty Redist name in the FileList element. Make sure the Redist Name is not null or empty.</value>
    <comment></comment>
  </data>
  <data name="ResolveAssemblyReference.AssemblyFoldersConfigFileMalformed">
    <value>The AssemblyFolder config file ('{0}') specified in Microsoft.Common.CurrentVersion.targets was invalid. The error was: {1}</value>
    <comment></comment>
  </data>
  <data name="ResolveAssemblyReference.AssemblyDoesNotContainPEMetadata">
    <value>Assembly file '{0}' could not be opened -- PE image doesn't contain managed metadata.</value>
    <comment></comment>
  </data>
  <!--
        The ResolveComReference message bucket is: MSB3281 - MSB3320

        If this bucket overflows, pls. contact 'vsppbdev'.
  -->
  <data name="ResolveComReference.TreatingTlbOfActiveXAsNonEmbedded">
    <value>COM Reference '{0}' is the interop assembly for ActiveX control '{1}' but was marked to be linked by the compiler with the /link flag. This COM reference will be treated as a reference and will not be linked.</value>
  </data>
  <data name="ResolveComReference.AddingMissingTlbReference">
    <value>Adding a matching tlbimp reference for the aximp reference "{0}".</value>
  </data>
  <data name="ResolveComReference.UsingCacheFile">
    <value>Using cache file at "{0}".</value>
  </data>
  <data name="ResolveComReference.NotUsingCacheFile">
    <value>Creating new cache file at "{0}".</value>
  </data>
  <data name="ResolveComReference.BadAssemblyImage">
    <value>MSB3281: The assembly "{0}" is not a valid assembly file.</value>
    <comment>{StrBegin="MSB3281: "}</comment>
  </data>
  <data name="ResolveComReference.CannotAccessTypeLibName">
    <value>MSB3282: Cannot access type library name for library "{0}". {1}</value>
    <comment>{StrBegin="MSB3282: "}</comment>
  </data>
  <data name="ResolveComReference.CannotFindWrapperForTypeLib">
    <value>MSB3283: Cannot find wrapper assembly for type library "{0}". Verify that (1) the COM component is registered correctly and (2) your target platform is the same as the bitness of the COM component. For example, if the COM component is 32-bit, your target platform must not be 64-bit.</value>
    <comment>{StrBegin="MSB3283: "}</comment>
  </data>
  <data name="ResolveComReference.CannotGetPathForTypeLib">
    <value>MSB3284: Cannot get the file path for type library "{0}" version {1}.{2}. {3}</value>
    <comment>{StrBegin="MSB3284: "}</comment>
  </data>
  <data name="ResolveComReference.CannotGetTypeLibAttrForTypeLib">
    <value>MSB3285: Cannot get type library attributes for a dependent type library!</value>
    <comment>{StrBegin="MSB3285: "}</comment>
  </data>
  <data name="ResolveComReference.CannotLoadTypeLib">
    <value>MSB3286: Cannot load type library "{0}" version {1}.{2}. {3}</value>
    <comment>{StrBegin="MSB3286: "}</comment>
  </data>
  <data name="ResolveComReference.CannotLoadTypeLibItemSpec">
    <value>MSB3287: Cannot load type library for reference "{0}". {1}</value>
    <comment>{StrBegin="MSB3287: "}</comment>
  </data>
  <data name="ResolveComReference.CannotRetrieveTypeInformation">
    <value>MSB3302: Cannot retrieve information about a dependent type.</value>
    <comment>{StrBegin="MSB3302: "}</comment>
  </data>
  <data name="ResolveComReference.CannotSpecifyBothKeyFileAndKeyContainer">
    <value>MSB3300: Cannot specify values for both KeyFile and KeyContainer.</value>
    <comment>{StrBegin="MSB3300: "}</comment>
  </data>
  <data name="ResolveComReference.CannotSpecifyDelaySignWithoutEitherKeyFileOrKeyContainer">
    <value>MSB3301: DelaySign parameter is true, but no KeyFile or KeyContainer was specified.</value>
    <comment>{StrBegin="MSB3301: "}</comment>
  </data>
  <data name="ResolveComReference.ConflictingReferences">
    <value>MSB3288: COM reference "{0}" conflicts with reference "{1}" - the project references different type libraries with the same type library names. Ignoring reference "{0}".</value>
    <comment>{StrBegin="MSB3288: "}</comment>
  </data>
  <data name="ResolveComReference.ErrorCreatingWrapperAssembly">
    <value>MSB3290: Failed to create the wrapper assembly for type library "{0}". {1}</value>
    <comment>{StrBegin="MSB3290: "}</comment>
  </data>
  <data name="ResolveComReference.FailedToFindDependentNetAssembly">
    <value>MSB3291: Could not resolve dependent .NET assembly "{0}". Please make sure this assembly is included in the references section of the project file.</value>
    <comment>{StrBegin="MSB3291: "}</comment>
  </data>
  <data name="ResolveComReference.FailedToRemapAdoTypeLib">
    <value>MSB3292: Failed to remap ADO reference version {0}.{1} to version 2.7 - "{2}".</value>
    <comment>{StrBegin="MSB3292: "}</comment>
  </data>
  <data name="ResolveComReference.FailedToResolveComReference">
    <value>MSB3303: Could not resolve COM reference "{0}" version {1}.{2}. {3}</value>
    <comment>{StrBegin="MSB3303: "}</comment>
  </data>
  <data name="ResolveComReference.FailedToResolveDependentComReference">
    <value>MSB3293: Could not resolve dependent COM reference "{0}" version {1}.{2}.</value>
    <comment>{StrBegin="MSB3293: "}</comment>
  </data>
  <data name="ResolveComReference.FailedToResolveDependentComReferenceByAssemblyName">
    <value>MSB3294: Could not resolve dependent COM reference "{0}".</value>
    <comment>{StrBegin="MSB3294: "}</comment>
  </data>
  <data name="ResolveComReference.FailedToScanDependencies">
    <value>MSB3304: Could not determine the dependencies of the COM reference "{0}". {1}</value>
    <comment>{StrBegin="MSB3304: "}</comment>
  </data>
  <data name="ResolveComReference.ResolutionWarning">
    <value>MSB3305: Processing COM reference "{0}" from path "{1}". {2}</value>
    <comment>{StrBegin="MSB3305: "}</comment>
  </data>
  <data name="ResolveComReference.ResolutionMessage">
    <value>Processing COM reference "{0}" from path "{1}". {2}</value>
  </data>
  <data name="ResolveComReference.LoadingDelaySignedAssemblyWithStrongNameVerificationEnabled">
    <value>MSB3295: Failed to load an assembly. Please make sure you have disabled strong name verification for your public key if you want to generate delay signed wrappers. {0}</value>
    <comment>{StrBegin="MSB3295: "}</comment>
  </data>
  <data name="ResolveComReference.MissingOrUnknownComReferenceAttribute">
    <value>MSB3296: The specified COM reference meta-data for the reference "{1}" is missing or has an invalid value: "{0}".</value>
    <comment>{StrBegin="MSB3296: "}</comment>
  </data>
  <data name="ResolveComReference.NoComReferencesSpecified">
    <value>MSB3297: No COM references have been passed into the task, exiting.</value>
    <comment>{StrBegin="MSB3297: "}</comment>
  </data>
  <data name="ResolveComReference.RemappingAdoTypeLib">
    <value>Remapping ADO reference version {0}.{1} to version 2.7.</value>
  </data>
  <data name="ResolveComReference.ResolvedDependentComReference">
    <value>Resolved COM reference dependency "{0}" version {1}.{2}: "{3}"</value>
  </data>
  <data name="ResolveComReference.ResolvedDependentComReferenceByAssemblyName">
    <value>Resolved COM reference dependency "{0}": "{1}"</value>
  </data>
  <data name="ResolveComReference.ResolvedReference">
    <value>Resolved COM reference for item "{0}": "{1}".</value>
  </data>
  <data name="ResolveComReference.Resolving">
    <value>Resolving COM reference for item "{0}" with a wrapper "{1}".</value>
  </data>
  <data name="ResolveComReference.ResolvingDependency">
    <value>Resolving COM reference dependency "{0}" version {1}.{2}.</value>
  </data>
  <data name="ResolveComReference.ScanningDependencies">
    <value>Determining dependencies of the COM reference "{0}".</value>
  </data>
  <data name="ResolveComReference.StrongNameUtils.NoKeyPairInContainer">
    <value>MSB3298: The key container '{0}' does not contain a public/private key pair.</value>
    <comment>{StrBegin="MSB3298: "}</comment>
  </data>
  <data name="ResolveComReference.StrongNameUtils.NoKeyPairInFile">
    <value>MSB3299: The key file '{0}' does not contain a public/private key pair.</value>
    <comment>{StrBegin="MSB3299: "}</comment>
  </data>
  <data name="ResolveComReference.TypeLibAttrId">
    <value>{0} {1}.{2}</value>
  </data>
  <!--
        The ResolveKeySource message bucket is: MSB3321 - MSB3330

        If this bucket overflows, pls. contact 'vsppbdev'.
  -->
  <data name="ResolveKeySource.KeyImportError">
    <value>MSB3321: Importing key file "{0}" was canceled.</value>
    <comment>{StrBegin="MSB3321: "}</comment>
  </data>
  <data name="ResolveKeySource.KeyMD5SumError">
    <value>MSB3322: Unable to get MD5 checksum for the key file "{0}". {1}</value>
    <comment>{StrBegin="MSB3322: "}</comment>
  </data>
  <data name="ResolveKeySource.MsgBoxTitleImportKeyError">
    <value>Error importing key</value>
  </data>
  <data name="ResolveKeySource.CertificateNotInStore">
    <value>MSB3323: Unable to find manifest signing certificate in the certificate store.</value>
    <comment>{StrBegin="MSB3323: "}</comment>
  </data>
  <data name="ResolveKeySource.InvalidKeyName">
    <value>MSB3324: Invalid key file name "{0}". {1}</value>
    <comment>{StrBegin="MSB3324: "}</comment>
  </data>
  <data name="ResolveKeySource.KeyFileForSignAssemblyNotImported">
    <value>MSB3325: Cannot import the following key file: {0}. The key file may be password protected. To correct this, try to import the certificate again or manually install the certificate to the Strong Name CSP with the following key container name: {1}</value>
    <comment>{StrBegin="MSB3325: "}</comment>
  </data>
  <data name="ResolveKeySource.KeyFileForManifestNotImported">
    <value>MSB3326: Cannot import the following key file: {0}. The key file may be password protected. To correct this, try to import the certificate again or import the certificate manually into the current user’s personal certificate store.</value>
    <comment>{StrBegin="MSB3326: "}</comment>
  </data>
  <data name="ResolveKeySource.ResolvedThumbprintEmpty">
    <value>MSB3327: Unable to find code signing certificate in the current user’s Windows certificate store. To correct this, either disable signing of the ClickOnce manifest or install the certificate into the certificate store.</value>
    <comment>{StrBegin="MSB3327: "}</comment>
  </data>
  <!--
        The ResolveManifestFiles message bucket is: MSB3331 - MSB3340

        If this bucket overflows, pls. contact 'vsppbdev'.
  -->
  <data name="ResolveManifestFiles.PublishFileNotFound">
    <value>MSB3331: Unable to apply publish properties for item "{0}".</value>
    <comment>{StrBegin="MSB3331: "}</comment>
  </data>
  <!--
        The ResolveNativeReference message bucket is: MSB3341 - MSB3350

        If this bucket overflows, pls. contact 'vsppbdev'.
  -->
  <data name="ResolveNativeReference.Comment">
    <value>Processing manifest file "{0}".</value>
  </data>
  <data name="ResolveNativeReference.ResolveReference">
    <value>Attempting to resolve reference "{0}" on path(s):</value>
  </data>
  <data name="ResolveNativeReference.FailedToResolveReference">
    <value>MSB3341: Could not resolve reference "{0}". If this reference is required by your code, you may get compilation errors.</value>
    <comment>{StrBegin="MSB3341: "}</comment>
  </data>
  <!--
        The ResolveNonMSBuildProjectOutput message bucket is: MSB3581 - MSB3600

        If this bucket overflows, pls. contact 'vsppbdev'.
  -->
  <data name="ResolveNonMSBuildProjectOutput.ProjectReferenceResolutionFailure">
    <value>MSB3582: Could not resolve project reference "{0}".</value>
    <comment>{StrBegin="MSB3582: "}</comment>
  </data>
  <data name="ResolveNonMSBuildProjectOutput.ProjectReferenceUnresolved">
    <value>Project reference "{0}" has not been resolved.</value>
    <comment>
      UE and LOCALIZATION:
      This is not an error - we pass unresolved references to UnresolvedProjectReferences for further
      processing in the .targets file.
    </comment>
  </data>
  <data name="ResolveNonMSBuildProjectOutput.ProjectReferenceResolutionStarting">
    <value>Resolving project reference "{0}".</value>
  </data>
  <data name="ResolveNonMSBuildProjectOutput.ProjectReferenceResolutionSuccess">
    <value>Project reference "{0}" resolved as "{1}".</value>
  </data>
  <!--
        The ResolveVCProjectOutput message bucket is: MSB3421 - MSB3440

        If this bucket overflows, pls. contact 'vsppbdev'.
  -->
  <!--
        The SGen message bucket is: MSB3471 - MSB3480

        If this bucket overflows, pls. contact 'vsppbdev'.
  -->
  <data name="SGen.ResourceNotFound">
    <value>MSB3471: Non-existent reference "{0}" passed to the SGen task.</value>
    <comment>{StrBegin="MSB3471: "}</comment>
  </data>
  <data name="SGen.CouldNotDeleteSerializer">
    <value>MSB3472: We were unable to delete the existing serializer "{0}" before creating a new one: {1}  </value>
    <comment>{StrBegin="MSB3472: "}</comment>
  </data>
  <data name="SGen.InvalidPath">
    <value>MSB3473: Path for "{0}" is invalid. {1}</value>
    <comment>{StrBegin="MSB3473: "}</comment>
  </data>
  <data name="SGen.TaskNotSupported">
    <value>MSB3474: The task "{0}" is not supported on the .NET Core version of MSBuild. Use the Microsoft XML Serializer Generator package instead. See https://go.microsoft.com/fwlink/?linkid=858594 for more information.</value>
    <comment>{StrBegin="MSB3474: "}</comment>
  </data>
  <!--
        The SignFile message bucket is: MSB3481 - MSB3490

        If this bucked overflows, pls. contact 'vsppbdev'.
  -->
  <data name="SignFile.CertNotInStore">
    <value>MSB3481: The signing certificate could not be located. Ensure that it is in the current user's personal store.</value>
    <comment>{StrBegin="MSB3481: "}</comment>
  </data>
  <data name="SignFile.SignToolError">
    <value>MSB3482: An error occurred while signing: {0}</value>
    <comment>{StrBegin="MSB3482: "}</comment>
  </data>
  <data name="SignFile.SignToolWarning">
    <value>MSB3483: A warning occurred while signing: {0}</value>
    <comment>{StrBegin="MSB3483: "}</comment>
  </data>
  <data name="SignFile.TargetFileNotFound">
    <value>MSB3484: Signing target '{0}' could not be found.</value>
    <comment>{StrBegin="MSB3484: "}</comment>
  </data>
  <data name="SignFile.CertMissingPrivateKey">
    <value>MSB3487: The signing certificate does not include private key information.</value>
    <comment>{StrBegin="MSB3487: "}</comment>
  </data>
  <!--
        The StrongNameUtils message bucket is: MSB3351 - MSB3360

        If this bucket overflows, pls. contact 'vsppbdev'.
  -->
  <data name="StrongNameUtils.BadKeyContainer">
    <value>MSB3351: Unable to create a strong name key pair from key container '{0}'.</value>
    <comment>{StrBegin="MSB3351: "}</comment>
  </data>
  <data name="StrongNameUtils.KeyFileReadFailure">
    <value>MSB3352: The specified key file '{0}' could not be read.</value>
    <comment>{StrBegin="MSB3352: "}</comment>
  </data>
  <data name="StrongNameUtils.NoPublicKeySpecified">
    <value>MSB3353: Public key necessary for delay signing was not specified.</value>
    <comment>{StrBegin="MSB3353: "}</comment>
  </data>
  <!--
        The TlbImp message bucket is: MSB3661 - MSB3665

        If this bucket overflows, pls. contact 'vsppbdev'.
  -->
  <data name="TlbImp.InvalidTransformParameter">
    <value>MSB3661: Invalid value '{0}' passed to the Transform property.</value>
    <comment>{StrBegin="MSB3661: "}</comment>
  </data>
  <data name="TlbImp.NoInputFileSpecified">
    <value>MSB3662: No input file has been passed to the task, exiting.</value>
    <comment>{StrBegin="MSB3662: "}</comment>
  </data>
  <!--
        The Touch message bucket is: MSB3371 - MSB3390

        If this bucket overflows, pls. contact 'vsppbdev'.
  -->
  <data name="Touch.CannotCreateFile">
    <value>MSB3371: The file "{0}" cannot be created. {1}</value>
    <comment>{StrBegin="MSB3371: "}</comment>
  </data>
  <data name="Touch.CannotMakeFileWritable">
    <value>MSB3372: The file "{0}" cannot be made writable. {1}</value>
    <comment>{StrBegin="MSB3372: "}</comment>
  </data>
  <data name="Touch.CannotRestoreAttributes">
    <value>MSB3373: The attributes on file "{0}" cannot be restored to their original value. {1}</value>
    <comment>{StrBegin="MSB3373: "}</comment>
  </data>
  <data name="Touch.CannotTouch">
    <value>MSB3374: The last access/last write time on file "{0}" cannot be set. {1}</value>
    <comment>{StrBegin="MSB3374: "}</comment>
  </data>
  <data name="Touch.CreatingFile">
    <value>Creating "{0}" because "{1}" was specified.</value>
  </data>
  <data name="Touch.FileDoesNotExist">
    <value>MSB3375: The file "{0}" does not exist.</value>
    <comment>{StrBegin="MSB3375: "}</comment>
  </data>
  <data name="Touch.TimeSyntaxIncorrect">
    <value>MSB3376: The syntax of the Time parameter is incorrect. {0}</value>
    <comment>{StrBegin="MSB3376: "}</comment>
  </data>
  <data name="Touch.Touching">
    <value>Touching "{0}".</value>
  </data>
  <!--
        The UnregisterAssembly message bucket is: MSB3391 - MSB3400

        If this bucket overflows, pls. contact 'vsppbdev'.
  -->
  <data name="UnregisterAssembly.AssemblyPathOrStateFileIsRequired">
    <value>MSB3396: The "{0}" task needs either an assembly path or state file path.</value>
    <comment>{StrBegin="MSB3396: "}</comment>
  </data>
  <data name="UnregisterAssembly.CantUnregisterAssembly">
    <value>MSB3395: Cannot unregister assembly "{0}". {1}</value>
    <comment>{StrBegin="MSB3395: "}</comment>
  </data>
  <data name="UnregisterAssembly.NoValidTypes">
    <value>MSB3391: "{0}" does not contain any types that can be unregistered for COM Interop.</value>
    <comment>{StrBegin="MSB3391: "}</comment>
  </data>
  <data name="UnregisterAssembly.UnauthorizedAccess">
    <value>MSB3392: Cannot unregister assembly "{0}" - access denied. Please make sure you're running the application as administrator. {1}</value>
    <comment>{StrBegin="MSB3392: "}</comment>
  </data>
  <data name="UnregisterAssembly.UnregisterAsmFileDoesNotExist">
    <value>MSB3393: Cannot unregister assembly "{0}" - file doesn't exist.</value>
    <comment>{StrBegin="MSB3393: "}</comment>
  </data>
  <data name="UnregisterAssembly.UnregisteringAssembly">
    <value>Unregistering assembly "{0}" for COM Interop.</value>
  </data>
  <data name="UnregisterAssembly.UnregisteringTypeLib">
    <value>Unregistering type library "{0}".</value>
  </data>
  <data name="UnregisterAssembly.UnregisterTlbCantLoadFile">
    <value>MSB3397: Cannot unregister type library "{0}" - cannot load file, check to make sure it's a valid type library.</value>
    <comment>{StrBegin="MSB3397: "}</comment>
  </data>
  <data name="UnregisterAssembly.UnregisterTlbFileDoesNotExist">
    <value>Cannot unregister type library "{0}" - file doesn't exist.</value>
  </data>
  <data name="UnregisterAssembly.UnregisterTlbFileNotRegistered">
    <value>MSB3394: Type library "{0}" is not registered, cannot unregister.</value>
    <comment>{StrBegin="MSB3394: "}</comment>
  </data>
  <!--
        The Vbc message bucket is: MSB3401 - MSB3410

        If this bucket overflows, pls. contact 'vsppbdev'.
  -->
  <data name="Vbc.EnumParameterHasInvalidValue">
    <value>MSB3401: "{1}" is an invalid value for the "{0}" parameter.  The valid values are: {2}</value>
    <comment>{StrBegin="MSB3401: "}</comment>
  </data>
  <data name="VBC.RenamePDB">
    <value>MSB3402: There was an error creating the pdb file "{0}". {1}</value>
    <comment>{StrBegin="MSB3402: "}</comment>
  </data>
  <data name="Vbc.ParameterHasInvalidValue">
    <value>"{1}" is an invalid value for the "{0}" parameter.</value>
  </data>
  <!--
        The VCBuild message bucket is: MSB3411 - MSB3420

        If this bucket overflows, pls. contact 'vsppbdev'.
  -->
  <!--
        The WriteLinesToFile message bucket is: MSB3491 - MSB3500.

        If this bucket overflows, pls. contact 'vsppbdev'.
  -->
  <data name="WriteLinesToFile.ErrorOrWarning">
    <value>MSB3491: Could not write lines to file "{0}". {1}</value>
    <comment>{StrBegin="MSB3491: "}</comment>
  </data>
  <data name="WriteLinesToFile.ErrorReadingFile">
    <value>MSB3492: Could not read existing file "{0}" to determine whether its contents are up to date. Overwriting it.</value>
    <comment>{StrBegin="MSB3492: "}</comment>
  </data>
  <data name="WriteLinesToFile.SkippingUnchangedFile">
    <value>Skipping write to file "{0}" because content would not change.</value>
  </data>
  <!--
        The GetReferenceAssemblyPaths message bucket is: MSB3642 - MSB3646.
        If this bucket overflows, pls. contact 'vsppbdev'.
  -->
  <data name="GetReferenceAssemblyPaths.InvalidTargetFrameworkMoniker">
    <value>MSB3642: The Target Framework Moniker "{0}" is invalid. "{1}"</value>
    <comment>{StrBegin="MSB3642: "}</comment>
  </data>
  <data name="GetReferenceAssemblyPaths.ProblemGeneratingReferencePaths">
    <value>MSB3643: There was an error generating reference assembly paths based on the TargetFrameworkMoniker "{0}". {1}</value>
    <comment>{StrBegin="MSB3643: "}</comment>
  </data>
  <data name="GetReferenceAssemblyPaths.NoReferenceAssemblyDirectoryFound">
    <value>MSB3644: The reference assemblies for {0} were not found. To resolve this, install the Developer Pack (SDK/Targeting Pack) for this framework version or retarget your application. You can download .NET Framework Developer Packs at https://aka.ms/msbuild/developerpacks</value>
    <comment>{StrBegin="MSB3644: "}</comment>
  </data>
  <data name="GetReferenceAssemblyPaths.NETFX35SP1NotIntstalled">
    <value>MSB3645: .NET Framework v3.5 Service Pack 1 was not found. In order to target "{0}", .NET Framework v3.5 Service Pack 1 or later must be installed.</value>
    <comment>{StrBegin="MSB3645: "}</comment>
  </data>
  <data name="GetReferenceAssemblyPaths.OutOfDateSDK">
    <value>MSB3971: The reference assemblies for "{0}" were not found. You might be using an older .NET SDK to target .NET 5.0 or higher. Update Visual Studio and/or your .NET SDK.</value>
    <comment>{StrBegin="MSB3971: "}</comment>
  </data>

  <!--
        The WinMDExp task has the error buckets of MSB3762 - MSB3772
        If this bucket overflows, pls. contact 'vsppbdev'.
  -->
  <data name="WinMDExp.MustPassReferences">
    <value>MSB3762: No references were passed to the task. References to at least mscorlib and Windows.Foundation are required.</value>
    <comment>{StrBegin="MSB3762: "}</comment>
  </data>

  <!--
        The XamlTaskFactory message bucket is: MSB3686 - MSB3695 and MSB3721 - MSB3730.
        If this bucket overflows, pls. contact 'vsppbdev'.
  -->
  <data name="Xaml.TaskCreationFailed" xml:space="preserve">
    <value>MSB3686: Unable to create Xaml task.  Compilation failed.  {0}</value>
    <comment>{StrBegin="MSB3686: "}</comment>
  </data>
  <data name="Xaml.RuleParseFailed" xml:space="preserve">
    <value>MSB3687: Unable to parse Xaml rule.  {0}</value>
    <comment>{StrBegin="MSB3687: "}</comment>
  </data>
  <data name="Xaml.RuleFileNotFound" xml:space="preserve">
    <value>MSB3688: Unable to create Xaml task.  File not found: {0}.</value>
    <comment>{StrBegin="MSB3688: "}</comment>
  </data>
  <data name="Xaml.RuleMissingToolName" xml:space="preserve">
    <value>MSB3689: Unable to execute Xaml task.  If the CommandLineTemplate task parameter is not specified, then the ToolName attribute must be specified in the Rule or the ToolExe task parameter must be set.</value>
    <comment>{StrBegin="MSB3689: "}</comment>
  </data>
  <data name="Xaml.RuleNotFound" xml:space="preserve">
      <value>MSB3690: Unable to create Xaml task.  The Rule "{0}" was not found.</value>
    <comment>{StrBegin="MSB3690: "}</comment>
  </data>
  <data name="Xaml.InvalidRootObject" xml:space="preserve">
      <value>MSB3691: Unable to create Xaml task.  The root object was not of type ProjectSchemaDefinitions.</value>
    <comment>{StrBegin="MSB3691: "}</comment>
  </data>
  <data name="Xaml.MissingTaskBody" xml:space="preserve">
      <value>MSB3692: Unable to create Xaml task.  The &lt;UsingTask&gt; does not contain a &lt;Task&gt; definition.</value>
    <comment>{StrBegin="MSB3692: "}</comment>
  </data>
  <data name="Xaml.ArgumentOutOfRange" xml:space="preserve">
      <value>MSB3693: Unable to execute Xaml task.  The value "{1}" specified for task parameter "{0}" is not valid.</value>
    <comment>{StrBegin="MSB3693: "}</comment>
  </data>
  <data name="Xaml.MissingSwitchValue" xml:space="preserve">
      <value>MSB3694: Unable to create Xaml task.  The EnumValue "{1}" on EnumProperty "{0}" is missing the SwitchValue attribute.</value>
    <comment>{StrBegin="MSB3694: "}</comment>
  </data>
  <!-- 3695 belongs to this task but was skipped so that the two "CommandFailed" error codes could be side-by-side.  Please consider
       using this error code first before jumping to 3723. -->
  <data name="Xaml.CommandFailed">
    <value>MSB3721: The command "{0}" exited with code {1}.</value>
    <comment>{StrBegin="MSB3721: "}</comment>
  </data>
  <data name="Xaml.CommandFailedAccessDenied">
    <value>MSB3722: The command "{0}" exited with code {1}. Please verify that you have sufficient rights to run this command.</value>
    <comment>{StrBegin="MSB3722: "}</comment>
  </data>
  <data name="Xaml.MissingRequiredArgument">
    <value>MSB3723: The parameter "{0}" requires missing parameter "{1}" to be set.</value>
    <comment>{StrBegin="MSB3723: "}</comment>
  </data>
  <data name="Xaml.DuplicatePropertyName" xml:space="preserve">
      <value>MSB3724: Unable to create Xaml task.  Duplicate property name '{0}'.</value>
    <comment>{StrBegin="MSB3724: "}</comment>
  </data>

  <!--
        The XslTransformation message bucket is: MSB3701-3710.
        If this bucket overflows, pls. contact 'vsppbdev'.
  -->
  <data name="XslTransform.ArgumentError" xml:space="preserve">
    <value>MSB3701: Unable to load arguments for the XslTransformation task. {0}</value>
    <comment>{StrBegin="MSB3701: "}</comment>
  </data>
  <data name="XslTransform.XsltArgumentsError" xml:space="preserve">
    <value>MSB3702: Unable to process the XsltParameters argument for the XslTransformation task. {0}</value>
    <comment>{StrBegin="MSB3702: "}</comment>
  </data>
  <data name="XslTransform.TransformError" xml:space="preserve">
    <value>MSB3703: Unable to execute transformation. {0}</value>
    <comment>{StrBegin="MSB3703: "}</comment>
  </data>
  <data name="XslTransform.XmlInput.TooMany" xml:space="preserve">
    <value>Only one of XmlContent or XmlInputPaths arguments can be set.</value>
  </data>
  <data name="XslTransform.XmlInput.TooFew" xml:space="preserve">
    <value>One of XmlContent or XmlInputPaths arguments must be set.</value>
  </data>
  <data name="XslTransform.XsltInput.TooMany" xml:space="preserve">
    <value>Only one of XslContent, XslInputPath or XslCompiledDllPath arguments can be set.</value>
  </data>
  <data name="XslTransform.XsltInput.TooFew" xml:space="preserve">
    <value>One of XslContent, XslInputPath and XslCompiledDllPath arguments must be set.</value>
  </data>
  <data name="XslTransform.XsltLoadError" xml:space="preserve">
    <value>MSB3704: Unable to load the specified Xslt. {0}</value>
    <comment>{StrBegin="MSB3704: "}</comment>
  </data>
  <data name="XslTransform.MustSpecifyType" xml:space="preserve">
    <value>When specifying assembly "{0}", you must specify the type as well.</value>
  </data>
  <data name="XslTransform.XsltParameterNoAttribute" xml:space="preserve">
    <value>The specified Xslt Parameter doesn't have attribute "{0}".</value>
  </data>
  <data name="XslTransform.XsltParameterNotWellFormed" xml:space="preserve">
    <value>The specified Xslt Parameter attribute is not a well-formed XML fragment.</value>
  </data>
  <data name="XslTransform.UseTrustedSettings" xml:space="preserve">
    <value>The usage of the document() method and embedded scripts is prohibited by default, due to risks of foreign code execution.  If "{0}" is a trusted source that requires those constructs, please set the "UseTrustedSettings" parameter to "true" to allow their execution.</value>
  </data>
    <data name="XslTransform.PrecompiledXsltError" xml:space="preserve">
    <value>MSB3705: XslCompiledDllPath is not supported when building with .NET Core.</value>
    <comment>{StrBegin="MSB3705: "}</comment>
  </data>


  <!--
        The XmlPoke message bucket is: MSB3731-3740.
        If this bucket overflows, pls. contact 'vsppbdev'.
  -->
  <data name="XmlPoke.NamespacesError" xml:space="preserve">
    <value>MSB3731: Unable to process the Namespaces argument for the XmlPoke task. {0}</value>
    <comment>{StrBegin="MSB3731: "}</comment>
  </data>
  <data name="XmlPoke.NamespacesParameterNoAttribute" xml:space="preserve">
    <value>The specified Namespaces attribute doesn't have attribute "{0}".</value>
  </data>
  <data name="XmlPoke.NamespacesParameterNotWellFormed" xml:space="preserve">
    <value>The specified Namespaces attribute is not a well-formed XML fragment.</value>
  </data>
  <data name="XmlPoke.Replaced" xml:space="preserve">
    <value>Replaced "{0}" with "{1}".</value>
  </data>
  <data name="XmlPoke.Count" xml:space="preserve">
    <value>Made {0} replacement(s).</value>
  </data>
  <data name="XmlPoke.XPathContextError" xml:space="preserve">
    <value>MSB3732: Unable to set XPath expression's Context. {0}</value>
    <comment>{StrBegin="MSB3732: "}</comment>
  </data>
  <data name="XmlPeekPoke.InputFileError" xml:space="preserve">
    <value>MSB3733: Input file "{0}" cannot be opened. {1}</value>
    <comment>{StrBegin="MSB3733: "}</comment>
  </data>
  <data name="XmlPeekPoke.XPathError" xml:space="preserve">
    <value>MSB3734: XPath Query "{0}" cannot be loaded. {1}</value>
    <comment>{StrBegin="MSB3734: "}</comment>
  </data>
  <data name="XmlPoke.PokeError" xml:space="preserve">
    <value>MSB3735: Error while executing poke operation with the Value parameter "{0}". {1}</value>
    <comment>{StrBegin="MSB3735: "}</comment>
  </data>
  <!--
        The XmlPeek message bucket is: MSB3741-3750.
        If this bucket overflows, pls. contact 'vsppbdev'.
  -->
  <data name="XmlPeek.ArgumentError" xml:space="preserve">
    <value>MSB3741: Unable to load arguments for the XmlPeek task. {0}</value>
    <comment>{StrBegin="MSB3741: "}</comment>
  </data>
  <data name="XmlPeek.NamespacesError" xml:space="preserve">
    <value>MSB3742: Unable to process the Namespaces argument for the XmlPeek task. {0}</value>
    <comment>{StrBegin="MSB3742: "}</comment>
  </data>
  <data name="XmlPeek.XPathContextError" xml:space="preserve">
    <value>MSB3743: Unable to set XPath expression's Context. {0}</value>
    <comment>{StrBegin="MSB3743: "}</comment>
  </data>
  <data name="XmlPeek.XmlInput.TooMany" xml:space="preserve">
    <value>Only one of XmlContent or XmlInputPath arguments can be set.</value>
  </data>
  <data name="XmlPeek.XmlInput.TooFew" xml:space="preserve">
    <value>One of XmlContent or XmlInputPath arguments must be set.</value>
  </data>
  <data name="XmlPeek.NamespacesParameterNoAttribute" xml:space="preserve">
    <value>The specified Namespaces attribute does not have attribute "{0}".</value>
  </data>
  <data name="XmlPeek.NamespacesParameterNotWellFormed" xml:space="preserve">
    <value>The specified Namespaces attribute is not a well-formed XML fragment.</value>
  </data>
  <data name="XmlPeek.Found" xml:space="preserve">
    <value>Found "{0}".</value>
  </data>
  <data name="XmlPeek.NotFound" xml:space="preserve">
    <value>The specified XPath query did not capture any nodes.</value>
  </data>
    <!--
          The WriteCodeFragment message bucket is: MSB3711-3720.
          If this bucket overflows, pls. contact 'vsppbdev'.
    -->
    <data name="WriteCodeFragment.MustSpecifyLocation" xml:space="preserve">
      <value>MSB3711: At least one of OutputFile or OutputDirectory must be provided.</value>
      <comment>{StrBegin="MSB3711: "}</comment>
    </data>
    <data name="WriteCodeFragment.CouldNotCreateProvider" xml:space="preserve">
      <value>MSB3712: Code for the language "{0}" could not be generated. {1}</value>
      <comment>{StrBegin="MSB3712: "}</comment>
    </data>
    <data name="WriteCodeFragment.CouldNotWriteOutput" xml:space="preserve">
      <value>MSB3713: The file "{0}" could not be created. {1}</value>
      <comment>{StrBegin="MSB3713: "}</comment>
    </data>
    <data name="WriteCodeFragment.SkippedNumberedParameter" xml:space="preserve">
      <value>MSB3714: The parameter "{0}" was supplied, but not all previously numbered parameters.</value>
      <comment>{StrBegin="MSB3714: "}</comment>
    </data>
    <data name="WriteCodeFragment.NoWorkToDo" xml:space="preserve">
      <value>No output file was written because no code was specified to create.</value>
    </data>
    <data name="WriteCodeFragment.GeneratedFile" xml:space="preserve">
      <value>Emitted specified code into "{0}".</value>
    </data>
    <data name="WriteCodeFragment.Comment" xml:space="preserve">
      <value>Generated by the MSBuild WriteCodeFragment class.</value>
    </data>


 <!--
        MSB3751 - MSB3761   Task: CodeTaskFactory
        MSB3911 - MSB3920   Task: CodeTaskFactory
        CodeTaskFactory Exception messagse
        If this bucket overflows, pls. contact 'vsppbdev'.
 -->
  <data name="CodeTaskFactory.CodeElementIsMissing" xml:space="preserve">
    <value>MSB3751: The &lt;Code&gt; element is missing for the "{0}" task. This element is required.</value>
    <comment>{StrBegin="MSB3751: "} &lt;Code&gt; should not be localized it is the name of an xml element</comment>
  </data>
  <data name="CodeTaskFactory.AttributeEmpty" xml:space="preserve">
    <value>MSB3752: The "{0}" attribute has been set but is empty. If the "{0}" attribute is set it must not be empty.</value>
    <comment>{StrBegin="MSB3752: "}</comment>
  </data>
  <data name="CodeTaskFactory.AttributeEmptyWithElement" xml:space="preserve">
    <value>MSB3752: The "{0}" attribute of the &lt;{1}&gt; element has been set but is empty. If the "{0}" attribute is set it must not be empty.</value>
    <comment>{StrBegin="MSB3752: "}</comment>
  </data>
  <data name="CodeTaskFactory.NeedsITaskInterface" xml:space="preserve">
    <value>MSB3753: The task could not be instantiated because it does not implement the ITask interface. Make sure the task implements the Microsoft.Build.Framework.ITask interface.</value>
    <comment>{StrBegin="MSB3753: "}</comment>
  </data>
  <data name="CodeTaskFactory.ReferenceAssemblyIsInvalid" xml:space="preserve">
    <value>MSB3754: The reference assembly "{0}" is invalid. "{1}"</value>
    <comment>{StrBegin="MSB3754: "}</comment>
  </data>
  <data name="CodeTaskFactory.CouldNotFindReferenceAssembly" xml:space="preserve">
    <value>MSB3755: Could not find reference "{0}". If this reference is required by your code, you may get compilation errors.</value>
    <comment>{StrBegin="MSB3755: "}</comment>
  </data>
  <data name="CodeTaskFactory.InvalidElementLocation" xml:space="preserve">
    <value>MSB3756: The element &lt;{0}&gt; is not a valid child of the &lt;{1}&gt; element.  Valid child elements are &lt;Code&gt;, &lt;Reference&gt;, and &lt;Using&gt;.</value>
    <comment>{StrBegin="MSB3756: "}</comment>
  </data>
  <data name="CodeTaskFactory.MultipleCodeNodes" xml:space="preserve">
    <value>MSB3757: Only one &lt;Code&gt; element can be specified.</value>
    <comment>{StrBegin="MSB3757: "}</comment>
  </data>
  <data name="CodeTaskFactory.CompilerError" xml:space="preserve">
    <value>MSB3758: An error has occurred during compilation. {0}</value>
    <comment>{StrBegin="MSB3758: "}</comment>
  </data>
  <data name="CodeTaskFactory.CouldNotFindTaskInAssembly" xml:space="preserve">
    <value>The task name "{0}" could not be found.</value>
  </data>
  <data name="CodeTaskFactory.FindSourceFileAt" xml:space="preserve">
    <value>The source file for this compilation can be found at: "{0}"</value>
  </data>
  <data name="CodeTaskFactory.HaveReflectionOnlyAssembly" xml:space="preserve">
    <value>The reference assembly "{0}" is a metadata only assembly.</value>
  </data>
  <data name="CodeTaskFactory.InvalidCodeType" xml:space="preserve">
    <value>MSB3759: The specified code type "{0}" is invalid.  The supported code types are "{1}".</value>
    <comment>{StrBegin="MSB3759: "}</comment>
  </data>
  <data name="CodeTaskFactory.InvalidCodeLanguage" xml:space="preserve">
    <value>MSB3759: The specified code language "{0}" is invalid.  The supported code languages are "{1}".</value>
    <comment>{StrBegin="MSB3759: "}</comment>
  </data>
  <data name="CodeTaskFactory.NoSourceCode" xml:space="preserve">
    <value>MSB3760: You must specify source code within the Code element or a path to a file containing source code.</value>
    <comment>{StrBegin="MSB3760: "}</comment>
  </data>
  <data name="CodeTaskFactory.CompilingAssembly" xml:space="preserve">
    <value>Compiling task source code</value>
  </data>
  <data name="CodeTaskFactory.InvalidTaskXml" xml:space="preserve">
    <value>MSB3761: The specified task XML is invalid.  {0}</value>
    <comment>{StrBegin="MSB3761: "}</comment>
  </data>
  <data name="CodeTaskFactory.InvalidCodeElementAttribute" xml:space="preserve">
    <value>MSB3756: The attribute "{0}" is not valid for the &lt;Code&gt; element.  Valid attributes are "Language", "Source", and "Type".</value>
    <comment>{StrBegin="MSB3756: "}</comment>
  </data>
  <!--
        MSB3773 - MSB3783   Task: ResolveSDKReference
        MSB3841 - MSB3850
        ResolveSDKReference Exception messages
        If this bucket overflows, pls. contact 'vsppbdev'.
 -->
  <data name="ResolveSDKReference.SearchingForSDK" xml:space="preserve">
    <value>Searching for SDK "{0}": </value>
  </data>
  <data name="ResolveSDKReference.FoundSDK" xml:space="preserve">
    <value>Found at search location "{0}".</value>
  </data>
  <data name="ResolveSDKReference.ErrorReadingManifest" xml:space="preserve">
    <value>There was a problem reading the SDK manifest file "{0}". {1}</value>
   </data>
  <data name="ResolveSDKReference.ReadingSDKManifestFile" xml:space="preserve">
    <value>Reading SDK manifest file "{0}".</value>
   </data>
  <data name="ResolveSDKReference.TargetedConfigAndArchitecture" xml:space="preserve">
    <value>Targeted configuration and architecture "{0}|{1}"</value>
   </data>
  <data name="ResolveSDKReference.PlatformSDK" xml:space="preserve">
    <value>Has a platform identity of "{0}".</value>
   </data>
  <data name="ResolveSDKReference.CouldNotFindFrameworkIdentity" xml:space="preserve">
    <value>Could not find "FrameworkIdentity" attribute "{0}" in the SDK manifest. </value>
   </data>
  <data name="ResolveSDKReference.NoFrameworkIdentitiesFound" xml:space="preserve">
    <value>No FrameworkIdentity attributes were found in the SDK manifest, treating this SDK as a non-framework SDK.</value>
   </data>
  <data name="ResolveSDKReference.NoAppxLocationsFound" xml:space="preserve">
    <value>No "APPX" attributes indicating app package locations were found in the SDK manifest. If an app package is required at runtime the project may not run.</value>
   </data>
  <data name="ResolveSDKReference.FoundFrameworkIdentity" xml:space="preserve">
    <value>Found "FrameworkIdentity" attribute "{0}" in the SDK manifest.</value>
   </data>
  <data name="ResolveSDKReference.FoundAppxLocation" xml:space="preserve">
    <value>Found "APPX" location attribute "{0}" in the SDK manifest.</value>
   </data>
  <data name="ResolveSDKReference.ReplaceAppxLocation" xml:space="preserve">
    <value>Updating the "{0}" architecture "APPX" location from "{1}" to "{2}". </value>
   </data>
  <data name="ResolveSDKReference.NoSDKLocationsSpecified" xml:space="preserve">
    <value>Cannot resolve "SDKReference" items because no installed SDK locations were passed into the property "InstalledSdks".</value>
    <comment>"SDKReference" and "InstalledSDKs" are property names on the task and should not be localized</comment>
   </data>
  <data name="ResolveSDKReference.CannotReferenceTwoSDKsSameFamily" xml:space="preserve">
    <value>MSB3773: The SDK "{0}" cannot be referenced alongside SDK(s) {1}, as they all belong to the same SDK product Family "{2}". Please consider removing references to other SDKs of the same product family.</value>
    <comment>{StrBegin="MSB3773: "}</comment>
   </data>
  <data name="ResolveSDKReference.CouldNotResolveSDK" xml:space="preserve">
    <value>MSB3774: Could not find SDK "{0}".</value>
    <comment>{StrBegin="MSB3774: "}</comment>
   </data>
  <data name="ResolveSDKReference.ErrorResolvingSDK" xml:space="preserve">
    <value>MSB3775: There was an error resolving the SDK "{0}". {1}</value>
    <comment>{StrBegin="MSB3775: "} "{0}" will be the root location which could not be searched. Ie (c:\program files\sdks\..) </comment>
   </data>
    <data name="ResolveSDKReference.SDKReferenceIncorrectFormat" xml:space="preserve">
    <value>MSB3776: The SDK Reference "{0}" is incorrectly formatted. It must be in the following format "&lt;SDKName&gt;, Version=&lt;SDKVersion&gt;. For example: "MySDK, Version=2.0"</value>
    <comment>{StrBegin="MSB3776: "}</comment>
   </data>
  <data name="ResolveSDKReference.NoMatchingFrameworkIdentity" xml:space="preserve">
    <value>MSB3777: "FrameworkIdentity" attributes were found in the SDK manifest file "{0}", however none of the attributes matched the targeted configuration and architecture "{1} | {2}" and no "FrameworkIdentity" attribute without configuration and architecture could be found. If this project is to be packaged, packaging will fail.</value>
    <comment>{StrBegin="MSB3777: "}</comment>
   </data>
  <data name="ResolveSDKReference.NoMatchingAppxLocation" xml:space="preserve">
    <value>MSB3778: "APPX" attributes were found in the SDK manifest file "{0}" however none of the attributes matched the targeted configuration and architecture "{1} | {2}" and no "APPX" attribute without configuration and architecture could be found. If an app package is required then the project will fail at runtime.</value>
    <comment>{StrBegin="MSB3778: "}</comment>
   </data>
   <data name="ResolveSDKReference.TargetArchitectureNotSupported" xml:space="preserve">
    <value>MSB3779: The processor architecture of the project being built "{0}" is not supported by the referenced SDK "{1}". Please consider changing the targeted processor architecture of your project (in Visual Studio this can be done through the Configuration Manager) to one of the architectures supported by the SDK: "{2}".</value>
    <comment>{StrBegin="MSB3779: "}</comment>
   </data>
  <data name="ResolveSDKReference.CannotReferenceTwoSDKsSameName" xml:space="preserve">
    <value>MSB3780: The SDK "{0}" cannot be referenced alongside SDK(s) {1}, because only one version of the SDK can be referenced from a project. Please consider removing references to the other SDKs.</value>
    <comment>{StrBegin="MSB3780: "}</comment>
   </data>
    <data name="ResolveSDKReference.SDKMissingDependency" xml:space="preserve">
    <value>MSB3781: The SDK "{0}" depends on the following SDK(s) {1}, which have not been added to the project or were not found. Please ensure that you add these dependencies to your project or you may experience runtime issues. You can add dependencies to your project through the Reference Manager.</value>
    <comment>{StrBegin="MSB3781: "}</comment>
   </data>
    <data name="ResolveSDKReference.Prefer32BitNotSupportedWithNeutralProject" xml:space="preserve">
    <value>MSB3782: The "{0}" SDK does not support targeting a neutral architecture with "Prefer 32-Bit" enabled for the project. Please go to the project properties (Build tab for C# and Compile tab for VB) and disable the "Prefer 32-bit" option, or change your project to target a non-neutral architecture.</value>
    <comment>{StrBegin="MSB3782: "} Also, please localize "Prefer 32-Bit" in the same way that it is localized in wizard\vbdesigner\designer\proppages\buildproppage.resx</comment>
   </data>
    <data name="ResolveSDKReference.MaxPlatformVersionLessThanTargetPlatformVersion" xml:space="preserve">
    <value>MSB3783: Project "{0}" depends upon SDK "{1} v{2}" which was released originally for apps targeting "{3} {4}". To verify whether "{1} v{2}" is compatible with "{5} {6}", contact the SDK author or see http://go.microsoft.com/fwlink/?LinkID=309181.</value>
    <comment>{StrBegin="MSB3783: "}</comment>
   </data>
   <data name="ResolveSDKReference.InvalidDependencyInPlatform" xml:space="preserve">
    <value>MSB3841: The SDK "{0}" depends on the SDK "{1}", which is not compatible with "{2} {3}". Please reference a version of SDK "{0}" which supports "{2} {3}".</value>
    <comment>{StrBegin="MSB3841: "}</comment>
   </data>
   <data name="ResolveSDKReference.MaxPlatformVersionNotSpecified" xml:space="preserve">
    <value>MSB3842: Project "{0}" depends upon SDK "{1} v{2}" which supports apps targeting "{3} {4}". To verify whether "{1} v{2}" is compatible with "{5} {6}", contact the SDK author or see http://go.microsoft.com/fwlink/?LinkID=309181.</value>
    <comment>{StrBegin="MSB3842: "}</comment>
   </data>
   <data name="ResolveSDKReference.TargetPlatformIdentifierDoesNotMatch" xml:space="preserve">
    <value>MSB3843: Project "{0}" targets platform "{3}", but references SDK "{1} v{2}" which targets platform "{4}".</value>
    <comment>{StrBegin="MSB3843: "}</comment>
   </data>
   <data name="ResolveSDKReference.PlatformVersionIsLessThanMinVersion" xml:space="preserve">
    <value>MSB3844: Project "{0}" targets platform version "{3}", but references SDK "{1} v{2}" which requires platform version "{4}" or higher.</value>
    <comment>{StrBegin="MSB3844: "}</comment>
   </data>
    <!--
        MSB3784 - MSB3794   Task: GetInstalledSDKs
        GetInstalledSDKs Exception messagse
        If this bucket overflows, pls. contact 'vsppbdev'.
 -->
  <data name="GetInstalledSDKs.ListInstalledSDKs" xml:space="preserve">
    <value>Installed SDKs:</value>
  </data>
  <data name="GetInstalledSDKs.SDKNameAndLocation" xml:space="preserve">
    <value>SDK "{0}" is installed at "{1}"</value>
  </data>
  <data name="GetInstalledSDKs.FoundSDKs" xml:space="preserve">
    <value>Found "{0}" SDKs.</value>
  </data>
  <data name="GetInstalledSDKs.SearchingForSDKs" xml:space="preserve">
    <value>Searching for SDKs targeting "{0}, {1}".</value>
    <comment>{0} will be the platform identifier, "Windows" and {1} will be a version number</comment>
  </data>
  <data name="GetInstalledSDKs.TargetPlatformInformationMissing" xml:space="preserve">
    <value>MSB3784: "TargetPlatformVersion" and "TargetPlatformIdentifier" cannot be empty.</value>
    <comment>{StrBegin="MSB3784: "} TargetPlatformVersion and TargetPlatformIdentifier root are property names and should not be localized</comment>
   </data>
  <data name="GetInstalledSDKs.NoSDksFound" xml:space="preserve">
    <value>MSB3785: No SDKs were found for TargetPlatform = {0} v{1}. SDKReference items will not be resolved. If your application requires these references there may be compilation errors.</value>
    <comment>{StrBegin="MSB3785: "} "SDKReference" refers to SDKReference items in the project file and should not be localized.</comment>
   </data>
  <data name="GetInstalledSDKs.CouldNotGetSDKList" xml:space="preserve">
    <value>MSB3786: There was a problem retrieving the installed SDKs on the machine. {0}</value>
    <comment>{StrBegin="MSB3786: "}</comment>
   </data>

  <!--
        MSB3795 - MSB3810   Task: GetSDKReferenceFiles
        GetInstalledSDKs Exception messagse
        If this bucket overflows, pls. contact 'vsppbdev'.
 -->
  <data name="GetSDKReferenceFiles.GetSDKReferences" xml:space="preserve">
    <value>Enumerating SDK Reference "{0}" from "{1}".</value>
  </data>
  <data name="GetSDKReferenceFiles.ExpandReferencesFrom" xml:space="preserve">
    <value>Looking for references under "{0}".</value>
  </data>
  <data name="GetSDKReferenceFiles.ExpandRedistFrom" xml:space="preserve">
    <value>Looking for redist files under "{0}".</value>
  </data>
  <data name="GetSDKReferenceFiles.NotExpanding" xml:space="preserve">
    <value>Not enumerating SDK Reference "{0}" because the "ExpandReferences" metadata is not true on the reference.</value>
  </data>
  <data name="GetSDKReferenceFiles.AddingReference" xml:space="preserve">
    <value>Adding reference "{0}".</value>
  </data>
  <data name="GetSDKReferenceFiles.AddingRedistFile" xml:space="preserve">
    <value>Adding file "{0}" from redist folder with target path "{1}".</value>
  </data>
  <data name="GetSDKReferenceFiles.ConflictRedistSameSDK" xml:space="preserve">
    <value>There was a conflict between two redist files going to the same target path "{0}" within the "{1}" SDK. Choosing "{2}" over "{3}" because it was resolved first.</value>
  </data>
  <data name="GetSDKReferenceFiles.ConflictRedistDifferentSDK" xml:space="preserve">
    <value>There was a conflict between two files from the redist folder files going to the same target path "{0}" between the "{1}" and "{2}" SDKs. Choosing "{3}" over "{4}" because it was resolved first.</value>
  </data>
  <data name="GetSDKReferenceFiles.ConflictReferenceSameSDK" xml:space="preserve">
    <value>There was a conflict between two references with the same file name resolved within the "{0}" SDK. Choosing "{1}" over "{2}" because it was resolved first.</value>
  </data>
  <data name="GetSDKReferenceFiles.ConflictReferenceDifferentSDK" xml:space="preserve">
    <value>There was a conflict between two references with the same file name between the "{0}" and "{1}" SDKs. Choosing "{2}" over "{3}" because it was resolved first.</value>
  </data>
  <data name="GetSDKReferenceFiles.ProblemReadingCacheFile" xml:space="preserve">
    <value>There was a problem reading the cache file "{0}". "{1}"</value>
  </data>
  <data name="GetSDKReferenceFiles.ProblemDeletingCacheFile" xml:space="preserve">
    <value>There was a problem deleting the cache file "{0}". "{1}"</value>
  </data>
  <data name="GetSDKReferenceFiles.ProblemGeneratingHash" xml:space="preserve">
    <value>There was a problem getting the time stamp of the current assembly "{0}". "{1}"</value>
  </data>
  <data name="GetSDKReferenceFiles.ProblemGettingAssemblyMetadata" xml:space="preserve">
    <value>There was a problem getting the assembly metadata for "{0}". "{1}"</value>
  </data>
  <data name="GetSDKReferenceFiles.ProblemWritingCacheFile" xml:space="preserve">
    <value>There was a problem writing the cache file "{0}". "{1}"</value>
  </data>
  <data name="GetSDKReferenceFiles.NoOriginalItemSpec" xml:space="preserve">
    <value>The "OriginalItemSpec" metadata for the resolved SDK with path "{0}" was empty. The "OriginalItemSpec" metadata must be set."</value>
  </data>
  <data name="GetSDKReferenceFiles.CouldNotGetSDKReferenceFiles" xml:space="preserve">
    <value>MSB3795: There was a problem in the GetSDKReferenceFiles task. {0}</value>
    <comment>{StrBegin="MSB3795: "}</comment>
  </data>
    <data name="GetSDKReferenceFiles.ConflictBetweenFiles" xml:space="preserve">
    <value>MSB3796: There was a conflict between two files. {0}</value>
    <comment>{StrBegin="MSB3796: "}</comment>
  </data>
  <data name="GetSDKReferenceFiles.CannotHaveEmptyTargetConfiguration" xml:space="preserve">
    <value>MSB3797: The targeted configuration for the resolved sdk reference "{0}" was empty. Cannot find reference or redist files without a targeted configuration.</value>
    <comment>{StrBegin="MSB3797: "}</comment>
  </data>
  <data name="GetSDKReferenceFiles.CannotHaveEmptyTargetArchitecture" xml:space="preserve">
    <value>MSB3798: The targeted architecture for the resolved sdk reference "{0}" was empty. Cannot find reference or redist files without a targeted architecture.</value>
    <comment>{StrBegin="MSB3798: "}</comment>
  </data>

 <!--
        MSB3851 - MSB3860   Task: FindInvalidProjectReferences
        If this bucket overflows, pls. contact 'vsppbdev'.
 -->
  <data name="FindInvalidProjectReferences.WarnWhenVersionIsIncompatible" xml:space="preserve">
    <value>MSB3851: This project targets "{0}, Version={1}", but it is attempting to reference "{2}" targeting "{3}", which is invalid.</value>
    <comment>{StrBegin="MSB3851: "}</comment>
  </data>

  <!--
        MSB3861 - MSB3870   Task: ErrorFromResources
        If this bucket overflows, pls. contact 'vsppbdev'.
  -->
  <data name="ErrorFromResources.LogErrorFailure">
    <value>MSB3861: Failed to log an error using resource string "{0}".  {1}</value>
    <comment>{StrBegin="MSB3861: "}</comment>
  </data>

  <!--
        MSB3871 - MSB3880   Targets: Code sharing
        If this bucket overflows, pls. contact 'vsppbdev'.
  -->
  <data name="CodeSharing.CannotBuildSharedProject">
    <value>MSB3871: Shared projects cannot be built on their own.  Please either build a project that references this project, or build the entire solution.</value>
    <comment>{StrBegin="MSB3871: "}</comment>
  </data>

  <!--
        MSB3891 - MSB3900   Targets: Copy Overflow
        If this bucket overflows, pls. contact 'vsppbdev'.
  -->
  <data name="Copy.ExactlyOneTypeOfLink">
    <value>MSB3891: Both "{0}" and "{1}" were specified in the project file. Please choose one or the other.</value>
  </data>
  <data name="Copy.ErrorIfLinkFailsSetWithoutLinkOption" xml:space="preserve">
    <value>MSB3892: ErrorIfLinkFails requires UseHardlinksIfPossible or UseSymbolicLinksIfPossible to be set.</value>
    <comment>{StrBegin="MSB3892: "} LOCALIZATION: Do not localize "ErrorIfLinkFails", "UseHardLinksIfPossible", or "UseSymbolicLinksIfPossible".</comment>
  </data>
  <data name="Copy.LinkFailed" xml:space="preserve">
    <value>MSB3893: Could not use a link to copy "{0}" to "{1}".</value>
    <comment>{StrBegin="MSB3893: "} LOCALIZATION: {0} and {1} are paths.</comment>
  </data>

  <!--
        MSB3901 - MSB3910   Task: Telemetry
        If this bucket overflows, pls. contact 'vsppbdev'.
  -->
  <data name="Telemetry.IllegalEventDataString">
    <value>The property "{0}" in the telemetry event data property list "{1}" is malformed.  Please only pass in a semicolon-delimited list of constant string values separated by "=", e.g., "Property1=Value1;Property2=Value2".</value>
  </data>


  <data name="ErrorAndWarning.EmptyMessage">
    <!-- When a user did not specify a message to an <Error /> or <Warning /> task -->
    <value>(No message specified)</value>
  </data>

  <!-- Engine errors for features not supported on .NET Core have the arbitrarily-chosen 48 prefix -->
  <data name="TaskFactoryNotSupportedFailure" xml:space="preserve">
    <value>MSB4801: The task factory "{0}" is not supported on the .NET Core version of MSBuild.</value>
    <comment>{StrBegin="MSB4801: "}</comment>
  </data>

  <!-- Some tasks are only supported on .NET Framework -->
  <data name="TaskRequiresFrameworkFailure" xml:space="preserve">
    <value>MSB4803: The task "{0}" is not supported on the .NET Core version of MSBuild. Please use the .NET Framework version of MSBuild. See https://aka.ms/msbuild/MSB4803 for further details.</value>
    <comment>{StrBegin="MSB4803: "}</comment>
  </data>

  <!--
        MSB3921 - MSB3930   Task: DownloadFile
  -->
  <data name="DownloadFile.ErrorInvalidUrl" xml:space="preserve">
    <value>MSB3921: The specified URL "{0}" is not valid.</value>
    <comment>{StrBegin="MSB3921: "}</comment>
  </data>
  <data name="DownloadFile.ErrorUnknownFileName" xml:space="preserve">
    <value>MSB3922: Failed to determine a file name from the URL "{0}".  Please specify a file name with the "{1}" parameter.</value>
    <comment>{StrBegin="MSB3922: "}</comment>
  </data>
  <data name="DownloadFile.ErrorDownloading" xml:space="preserve">
    <value>MSB3923: Failed to download file "{0}".  {1}</value>
    <comment>{StrBegin="MSB3923: "}</comment>
  </data>
  <data name="DownloadFile.Retrying" xml:space="preserve">
    <value>MSB3924: Failed to download file "{0}". Beginning retry {1} in {2}ms. {3}</value>
    <comment>{StrBegin="MSB3924: "}</comment>
  </data>
  <data name="DownloadFile.DidNotDownloadBecauseOfFileMatch">
    <value>Did not download file from "{0}" to "{1}" because the "{2}" parameter was set to "{3}" in the project and the files' sizes match.</value>
  </data>
  <data name="DownloadFile.Downloading">
    <value>Downloading from "{0}" to "{1}" ({2:N0} bytes).</value>
  </data>

  <!--
        MSB3931 - MSB3940   Task: Unzip
        If this bucket overflows, pls. contact 'vsppbdev'.
  -->
  <data name="Unzip.ErrorCouldNotCreateDestinationDirectory">
    <value>MSB3931: Failed to unzip to directory "{0}" because it could not be created.  {1}</value>
    <comment>{StrBegin="MSB3931: "}</comment>
  </data>
  <data name="Unzip.ErrorFileDoesNotExist">
    <value>MSB3932: Failed to unzip file "{0}" because the file does not exist or is inaccessible.</value>
    <comment>{StrBegin="MSB3932: "}</comment>
  </data>
  <data name="Unzip.ErrorCouldNotOpenFile">
    <value>MSB3933: Failed to open zip file "{0}".  {1}</value>
    <comment>{StrBegin="MSB3933: "}</comment>
  </data>
  <data name="Unzip.ErrorExtractingResultsInFilesOutsideDestination">
    <value>MSB3934: Failed to open unzip file "{0}" to "{1}" because it is outside the destination directory.</value>
    <comment>{StrBegin="MSB3934: "}</comment>
  </data>
  <data name="Unzip.ErrorCouldNotMakeFileWriteable">
    <value>MSB3935: Failed to unzip file "{0}" because destination file "{1}" is read-only and could not be made writable.  {2}</value>
    <comment>{StrBegin="MSB3935: "}</comment>
  </data>
  <data name="Unzip.ErrorCouldNotExtractFile">
    <value>MSB3936: Failed to open unzip file "{0}" to "{1}".  {2}</value>
    <comment>{StrBegin="MSB3936: "}</comment>
  </data>
  <data name="Unzip.DidNotUnzipBecauseOfFileMatch">
    <value>Did not unzip from file "{0}" to file "{1}" because the "{2}" parameter was set to "{3}" in the project and the files' sizes and timestamps match.</value>
  </data>
  <data name="Unzip.FileComment">
    <value>Unzipping file "{0}" to "{1}".</value>
  </data>

  <!--
        MSB3941 - MSB3950   Task: ZipDirectory
        If this bucket overflows, pls. contact 'vsppbdev'.
  -->
  <data name="ZipDirectory.ErrorDirectoryDoesNotExist">
    <value>MSB3941: Failed to zip directory "{0}" because it does not exist or is inaccessible.</value>
    <comment>{StrBegin="MSB3941: "}</comment>
  </data>
  <data name="ZipDirectory.ErrorFileExists">
    <value>MSB3942: Failed to create zip file "{0}" because it already exists.  Please delete or rename the file and try again.</value>
    <comment>{StrBegin="MSB3942: "}</comment>
  </data>
  <data name="ZipDirectory.ErrorFailed">
    <value>MSB3943: Failed to zip directory "{0}" to file "{1}".  {2}</value>
    <comment>{StrBegin="MSB3943: "}</comment>
  </data>
  <data name="ZipDirectory.Comment">
    <value>Zipping directory "{0}" to "{1}".</value>
  </data>

  <!--
        MSB3951 - MSB3960  Tasks: GetFileHash and VerifyFileHash
        If this bucket overflows, pls. contact 'vsppbdev'.
  -->
  <data name="FileHash.UnrecognizedHashEncoding" xml:space="preserve">
    <value>MSB3951: Unrecognized hash encoding '{0}'. Allowed encodings are 'hex' and 'base64'.</value>
    <comment>{StrBegin="MSB3951: "}</comment>
  </data>
  <data name="VerifyFileHash.HashMismatch" xml:space="preserve">
    <value>MSB3952: File hash mismatch. Expected {0} to have a {1} file hash of {2}, but it was {3}.</value>
    <comment>{StrBegin="MSB3952: "}</comment>
  </data>
  <data name="FileHash.UnrecognizedHashAlgorithm" xml:space="preserve">
    <value>MSB3953: Unrecognized hash algorithm name '{0}'. Allowed algorithms are 'SHA256', 'SHA384', and 'SHA512'.</value>
    <comment>{StrBegin="MSB3953: "}</comment>
  </data>
  <data name="FileHash.FileNotFound" xml:space="preserve">
    <value>MSB3954: Failed to compute hash for file '{0}' because it does not exist or is inaccessible.</value>
    <comment>{StrBegin="MSB3954: "}</comment>
  </data>
<<<<<<< HEAD

  <!--
        MSB3961 - MSB3970   Task: GenerateLauncher
        If this bucket overflows, pls. contact 'vsppbdev'.
  -->
  <data name="GenerateLauncher.CopyError">
    <value>MSB3961: An error occurred trying to copy '{0}' to '{1}': {2}</value>
    <comment>{StrBegin="MSB3961: "}</comment>
  </data>
  <data name="GenerateLauncher.General">
    <value>MSB3962: An error occurred generating a launcher: {0}</value>
    <comment>{StrBegin="MSB3962: "}</comment>
  </data>
  <data name="GenerateLauncher.InvalidInput">
    <value>MSB3963: Not enough data was provided to generate a launcher. Please provide a value for: 'EntryPoint'.</value>
    <comment>{StrBegin="MSB3963: "}</comment>
  </data>
  <data name="GenerateLauncher.MissingLauncherExe">
    <value>MSB3964: Could not find required file '{0}'.</value>
    <comment>{StrBegin="MSB3964: "}</comment>
  </data>
  <data name="GenerateLauncher.NoOutputPath">
    <value>MSB3965: No output path specified in build settings.</value>
    <comment>{StrBegin="MSB3965: "}</comment>
  </data>
=======
  
>>>>>>> b60ddb6f
  <!--
        The tasks message bucket is: MSB3001 - MSB3999

        See the comments above each task's messages for individual task message buckets.

        If you need a new bucket, please update the master bucket list below:
            MSB3001 - MSB3010   Task: AssignCulture
            MSB3011 - MSB3020   Task: AL
            MSB3021 - MSB3030   Task: Copy
            MSB3031 - MSB3040   Task: CreateItem
            MSB3041 - MSB3050   Task: CreateManifestResourceName
            MSB3051 - MSB3060   Task: Csc
            MSB3061 - MSB3070   Task: Delete
            MSB3071 - MSB3080   Task: Exec
            MSB3081 - MSB3109   Task: General                 // MSB3109 not used but already shipped, do not reuse
            MSB3110 - MSB3130   Task: GenerateManifest overflow
            MSB3131 - MSB3140   Task: GetRedistListPaths      // DEAD DO NOT REUSE BLOCK
            MSB3141 - MSB3170   Task: GenerateBootstrapper    // MSB3167 not used but already shipped, do not reuse
            MSB3171 - MSB3190   Task: GenerateManifest
            MSB3191 - MSB3200   Task: MakeDir
            MSB3201 - MSB3210   Task: MSBuild
            MSB3211 - MSB3230   Task: RegisterAssembly
            MSB3231 - MSB3240   Task: RemoveDir
            MSB3241 - MSB3280   Task: ResolveAssemblyReference
            MSB3281 - MSB3320   Task: ResolveComReference
            MSB3321 - MSB3330   Task: ResolveKeySource
            MSB3331 - MSB3340   Task: ResolveManifestFiles
            MSB3341 - MSB3350   Task: ResolveNativeReference
            MSB3351 - MSB3360   Task: StrongNameUtils
            MSB3361 - MSB3370   Task: ToolTask
            MSB3371 - MSB3390   Task: Touch
            MSB3391 - MSB3400   Task: UnregisterAssembly
            MSB3401 - MSB3410   Task: Vbc
            MSB3411 - MSB3420   Task: VCBuild                     // DEAD DO NOT REUSE BLOCK
            MSB3421 - MSB3440   Task: ResolveVCProjectOutput      // DEAD DO NOT REUSE BLOCK
            MSB3441 - MSB3450   Task: GetAssemblyIdentity
            MSB3451 - MSB3460   Task: ResGen
            MSB3461 - MSB3470   Task: AspNetCompiler
            MSB3471 - MSB3480   Task: SGen
            MSB3481 - MSB3490   Task: SignFile    // MSB3485 MSB3486 not used but already shipped, do not reuse
            MSB3491 - MSB3500   Task: WriteLinesToFile
            MSB3501 - MSB3510   Task: ReadLinesFromFile
            MSB3511 - MSB3520   Task: Message
            MSB3521 - MSB3530   Task: Warning
            MSB3531 - MSB3540   Task: Error    // MSB3539, MSB3540 is used in Microsoft.Common.CurrentVersion.targets, do not reuse
            MSB3541 - MSB3550   Task: FindUnderPath
            MSB3551 - MSB3580   Task: GenerateResource     // MSB3561, MSB3571 not used but already shipped, do not reuse
            MSB3581 - MSB3600   Task: ResolveNonMSBuildProjectOutput
            MSB3601 - MSB3610   Task: ResolveProjectConfiguration
            MSB3611 - MSB3620   Task: CreateTemporaryVCProject    // DEAD DO NOT REUSE BLOCK
            MSB3621 - MSB3641   Task: General overflow
            MSB3642 - MSB3646   Task: GetReferenceAssemblyPaths
            MSB3646 - MSB3655   Task: AxTlbBaseTask
            MSB3656 - MSB3660   Task: AxImp
            MSB3661 - MSB3665   Task: TlbImp
            MSB3666 - MSB3675   Task: General
            MSB3676 - MSB3685   Task: Move
            MSB3686 - MSB3695   Task: XamlTaskFactory
            MSB3696 - MSB3700   Task: GenerateBootstrapper overflow
            MSB3701 - MSB3710   Task: XslTransformation
            MSB3711 - MSB3720   Task: WriteCodeFragment
            MSB3721 - MSB3730   Task: XamlTaskFactory overflow
            MSB3731 - MSB3740   Task: XmlPoke
            MSB3741 - MSB3750   Task: XmlPeek
            MSB3751 - MSB3761   Task: CodeTaskFactory
            MSB3762 - MSB3772   Task: WinMDExp
            MSB3773 - MSB3783   Task: ResolveSDKReference
            MSB3784 - MSB3794   Task: GetInstalledSDKs
            MSB3795 - MSB3810   Task: GetSDKReferenceFiles
            MSB3811 - MSB3830   Task: GenerateResource
            MSB3831 - MSB3840   Task: GenerateBindingRedirects
            MSB3841 - MSB3850   Task: ResolveSDKReference (additional error messages)
            MSB3851 - MSB3860   Task: FindInvalidProjectReferences
            MSB3861 - MSB3870   Task: ErrorFromResources
            MSB3871 - MSB3880   Targets: Code sharing
            MSB3881 - MSB3890   Task: Compiler
            MSB3891 - MSB3900   Overflow: Copy
            MSB3901 - MSB3910   Task: Telemetry
            MSB3911 - MSB3920   Task: CodeTaskFactory
            MSB3921 - MSB3930   Task: DownloadFile
            MSB3931 - MSB3940   Task: Unzip
            MSB3941 - MSB3950   Task: ZipDirectory
            MSB3951 - MSB3960   Task: VerifyFileHash
<<<<<<< HEAD
            MSB3961 - MSB3970   Task: GenerateLauncher
=======
            MSB3971 - MSB3980   Task: GetReferenceAssemblyPaths overflow
>>>>>>> b60ddb6f

            MSB4000 - MSB4200   Portable targets & tasks (vsproject\flavors\portable\msbuild)
            MSB9000 - MSB9900   MSBuild targets files (C++)

        The following codes are not longer used but have shipped so should not be reused:
            MSB3109
            MSB3493


        The message spec is here:
           http://msbuild/wiki/default.aspx/MSBuild.GenerateResourceTaskMessages

        Codes only need to be applied to messages that are logged as errors/warnings. Messages thrown with exceptions do NOT need
        error codes, because those exceptions should ideally be caught at a higher scope and logged with a wrapper message that
        DOES have an error code.
  -->
</root><|MERGE_RESOLUTION|>--- conflicted
+++ resolved
@@ -2836,7 +2836,6 @@
     <value>MSB3954: Failed to compute hash for file '{0}' because it does not exist or is inaccessible.</value>
     <comment>{StrBegin="MSB3954: "}</comment>
   </data>
-<<<<<<< HEAD
 
   <!--
         MSB3961 - MSB3970   Task: GenerateLauncher
@@ -2862,9 +2861,6 @@
     <value>MSB3965: No output path specified in build settings.</value>
     <comment>{StrBegin="MSB3965: "}</comment>
   </data>
-=======
-  
->>>>>>> b60ddb6f
   <!--
         The tasks message bucket is: MSB3001 - MSB3999
 
@@ -2948,11 +2944,8 @@
             MSB3931 - MSB3940   Task: Unzip
             MSB3941 - MSB3950   Task: ZipDirectory
             MSB3951 - MSB3960   Task: VerifyFileHash
-<<<<<<< HEAD
             MSB3961 - MSB3970   Task: GenerateLauncher
-=======
             MSB3971 - MSB3980   Task: GetReferenceAssemblyPaths overflow
->>>>>>> b60ddb6f
 
             MSB4000 - MSB4200   Portable targets & tasks (vsproject\flavors\portable\msbuild)
             MSB9000 - MSB9900   MSBuild targets files (C++)
