--- conflicted
+++ resolved
@@ -28,10 +28,11 @@
   <Import Condition="Exists('$(ToolsDir)\sign.targets')" Project="$(ToolsDir)\sign.targets" />
   
   <Import Project="$(MicroBuildDir)\MicroBuild.Core.targets" Condition="Exists('$(MicroBuildDir)\MicroBuild.Core.targets')" />
+
+    <!-- Targets from buildtools that restore packages before building. -->
+  <!-- TODO: ideally replaced by a standard "dotnet restore" over the solution. -->
+  <Import Condition="Exists('$(ToolsDir)\packageresolve.targets')" Project="$(ToolsDir)\packageresolve.targets" />
   
-  <!-- nuget targets -->
-  <Import Condition="Exists('$(ToolsDir)\packageresolve.targets')" Project="$(ToolsDir)\packageresolve.targets" />
-
   <!-- Use NuSpec.ReferenceGenerator to create / update the .NET Core dependencies of the packages -->
   <Import Condition="'$(NetCoreBuild)'=='true' and Exists('$(NuSpecReferenceGeneratorDir)\NuSpec.ReferenceGenerator.targets')"  Project="$(NuSpecReferenceGeneratorDir)\NuSpec.ReferenceGenerator.targets"/>
 
@@ -67,19 +68,8 @@
     <RestorePackagesSemaphore>$(PackagesDir)$(MSBuildProjectFile).package.restored</RestorePackagesSemaphore>
   </PropertyGroup>
 
-<<<<<<< HEAD
   <PropertyGroup Condition="'$(NetCoreBuild)' == 'true'">
     <NuGetTargetMoniker>.NETStandard,Version=v1.3</NuGetTargetMoniker>
   </PropertyGroup>
-=======
-  <Target Name="RestorePackages"
-          BeforeTargets="ResolveNuGetPackages"
-          Inputs="$(PackagesConfig)"
-          Outputs="$(RestorePackagesSemaphore)"
-          Condition="'$(RestorePackages)' == 'true'">
-    <Exec Command="$(NugetRestoreCommand) &quot;$(PackagesConfig)&quot;" StandardOutputImportance="Low" />
-    <Touch Files="$(RestorePackagesSemaphore)" AlwaysCreate="true" />
-  </Target>
->>>>>>> 941c5df2
 
 </Project>