--- conflicted
+++ resolved
@@ -1,15 +1,9 @@
 <?xml version="1.0" encoding="utf-8"?>
 <Dependencies>
   <ToolsetDependencies>
-<<<<<<< HEAD
     <Dependency Name="Microsoft.DotNet.Arcade.Sdk" Version="5.0.0-beta.20510.1">
       <Uri>https://github.com/dotnet/arcade</Uri>
       <Sha>6813f5aa511a7a4498fa217a54219b5704a01f83</Sha>
-=======
-    <Dependency Name="Microsoft.DotNet.Arcade.Sdk" Version="1.0.0-beta.20580.3">
-      <Uri>https://github.com/dotnet/arcade</Uri>
-      <Sha>7ee8c2b620e66b3762d7a5a688dee8238770c86a</Sha>
->>>>>>> 7cc83da9
     </Dependency>
     <Dependency Name="NuGet.Build.Tasks" Version="5.9.0-preview.2.6967">
       <Uri>https://github.com/NuGet/NuGet.Client</Uri>
